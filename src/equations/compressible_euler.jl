
@doc raw"""
    CompressibleEulerEquations

The compressible Euler equations for an ideal gas in two space dimensions.
"""
struct CompressibleEulerEquations <: AbstractEquation{4}
  gamma::Float64
end

function CompressibleEulerEquations()
  gamma = parameter("gamma", 1.4)

  CompressibleEulerEquations(gamma)
end


get_name(::CompressibleEulerEquations) = "CompressibleEulerEquations"
varnames_cons(::CompressibleEulerEquations) = @SVector ["rho", "rho_v1", "rho_v2", "rho_e"]
varnames_prim(::CompressibleEulerEquations) = @SVector ["rho", "v1", "v2", "p"]


# Set initial conditions at physical location `x` for time `t`
function initial_conditions_density_pulse(x, t, equation::CompressibleEulerEquations)
  rho = 1 + exp(-(x[1]^2 + x[2]^2))/2
  v1 = 1
  v2 = 1
  rho_v1 = rho * v1
  rho_v2 = rho * v2
  p = 1
  rho_e = p/(equation.gamma - 1) + 1/2 * rho * (v1^2 + v2^2)
  return @SVector [rho, rho_v1, rho_v2, rho_e]
end

function initial_conditions_pressure_pulse(x, t, equation::CompressibleEulerEquations)
  rho = 1
  v1 = 1
  v2 = 1
  rho_v1 = rho * v1
  rho_v2 = rho * v2
  p = 1 + exp(-(x[1]^2 + x[2]^2))/2
  rho_e = p/(equation.gamma - 1) + 1/2 * rho * (v1^2 + v2^2)
  return @SVector [rho, rho_v1, rho_v2, rho_e]
end

function initial_conditions_density_pressure_pulse(x, t, equation::CompressibleEulerEquations)
  rho = 1 + exp(-(x[1]^2 + x[2]^2))/2
  v1 = 1
  v2 = 1
  rho_v1 = rho * v1
  rho_v2 = rho * v2
  p = 1 + exp(-(x[1]^2 + x[2]^2))/2
  rho_e = p/(equation.gamma - 1) + 1/2 * rho * (v1^2 + v2^2)
  return @SVector [rho, rho_v1, rho_v2, rho_e]
end

function initial_conditions_constant(x, t, equation::CompressibleEulerEquations)
  rho = 1.0
  rho_v1 = 0.1
  rho_v2 = -0.2
  rho_e = 10.0
  return @SVector [rho, rho_v1, rho_v2, rho_e]
end

function initial_conditions_convergence_test(x, t, equation::CompressibleEulerEquations)
  c = 2
  A = 0.1
  L = 2
  f = 1/L
  ω = 2 * pi * f
  ini = c + A * sin(ω * (x[1] + x[2] - t))

  rho = ini
  rho_v1 = ini
  rho_v2 = ini
  rho_e = ini^2

  return @SVector [rho, rho_v1, rho_v2, rho_e]
end

<<<<<<< HEAD
function initial_conditions_isentropic_vortex(equation::CompressibleEulerEquations, x, t)
=======
function initial_conditions_sod(x, t, equation::CompressibleEulerEquations)
  if x < 0.0
    return @SVector [1.0, 0.0, 0.0, 2.5]
  else
    return @SVector [0.125, 0.0, 0.0, 0.25]
  end
end

function initial_conditions_isentropic_vortex(x, t, equation::CompressibleEulerEquations)
>>>>>>> 28198900
  # needs appropriate mesh size, e.g. [-10,-10]x[10,10]
  # make sure that the inicenter does not exit the domain, e.g. T=10.0
  # initial center of the vortex
  inicenter = [0,0]
  # size and strength of the vortex
  iniamplitude = 0.2
  # base flow
  prim=[1.0,1.0,1.0,10.0]
  vel=prim[2:3]
  rt=prim[4]/prim[1]                      # ideal gas equation
  cent=(inicenter+vel*t)                  # advection of center
  cent=x-cent                             # distance to centerpoint
  #cent=cross(iniaxis,cent)               # distance to axis, tangent vector, length r
  # cross product with iniaxis = [0,0,1]
  helper =  cent[1]
  cent[1] = -cent[2]
  cent[2] = helper
  r2=cent[1]^2+cent[2]^2
  du = iniamplitude/(2*π)*exp(0.5*(1-r2)) # vel. perturbation
  dtemp = -(equation.gamma-1)/(2*equation.gamma*rt)*du^2            # isentrop
  prim[1]=prim[1]*(1+dtemp)^(1\(equation.gamma-1))
  prim[2:3]=prim[2:3]+du*cent #v
  prim[4]=prim[4]*(1+dtemp)^(equation.gamma/(equation.gamma-1))
  rho,rho_v1,rho_v2,rho_e = prim2cons(prim, equation)
  return @SVector [rho, rho_v1, rho_v2, rho_e]
end

function initial_conditions_weak_blast_wave(x, t, equation::CompressibleEulerEquations)
  # From Hennemann & Gassner JCP paper 2020 (Sec. 6.3)
  # Set up polar coordinates
  inicenter = [0, 0]
  x_norm = x[1] - inicenter[1]
  y_norm = x[2] - inicenter[2]
  r = sqrt(x_norm^2 + y_norm^2)
  phi = atan(y_norm, x_norm)

  # Calculate primitive variables
  rho = r > 0.5 ? 1.0 : 1.1691
  v1 = r > 0.5 ? 0.0 : 0.1882 * cos(phi)
  v2 = r > 0.5 ? 0.0 : 0.1882 * sin(phi)
  p = r > 0.5 ? 1.0 : 1.245

  return prim2cons(SVector(rho, v1, v2, p), equation)
end

function initial_conditions_blast_wave(x, t, equation::CompressibleEulerEquations)
  # Modified From Hennemann & Gassner JCP paper 2020 (Sec. 6.3) -> "medium blast wave"
  # Set up polar coordinates
  inicenter = [0, 0]
  x_norm = x[1] - inicenter[1]
  y_norm = x[2] - inicenter[2]
  r = sqrt(x_norm^2 + y_norm^2)
  phi = atan(y_norm, x_norm)

  # Calculate primitive variables
  rho = r > 0.5 ? 1.0 : 1.1691
  v1 = r > 0.5 ? 0.0 : 0.1882 * cos(phi)
  v2 = r > 0.5 ? 0.0 : 0.1882 * sin(phi)
  p = r > 0.5 ? 1.0E-3 : 1.245

  return prim2cons(SVector(rho, v1, v2, p), equation)
end

function initial_conditions_sedov_blast_wave(x, t, equation::CompressibleEulerEquations)
  # Set up polar coordinates
  inicenter = [0, 0]
  x_norm = x[1] - inicenter[1]
  y_norm = x[2] - inicenter[2]
  r = sqrt(x_norm^2 + y_norm^2)

  # Setup based on http://flash.uchicago.edu/site/flashcode/user_support/flash_ug_devel/node184.html#SECTION010114000000000000000
  r0 = 0.21875 # = 3.5 * smallest dx (for domain length=4 and max-ref=6)
  # r0 = 0.5 # = more reasonable setup
  E = 1.0
  p0_inner = 3 * (equation.gamma - 1) * E / (3 * pi * r0^2)
  p0_outer = 1.0e-5 # = true Sedov setup
  # p0_outer = 1.0e-3 # = more reasonable setup

  # Calculate primitive variables
  rho = 1.0
  v1 = 0.0
  v2 = 0.0
  p = r > r0 ? p0_outer : p0_inner

  return prim2cons(SVector(rho, v1, v2, p), equation)
end

function initial_conditions_medium_sedov_blast_wave(x, t, equation::CompressibleEulerEquations)
  # Set up polar coordinates
  inicenter = [0, 0]
  x_norm = x[1] - inicenter[1]
  y_norm = x[2] - inicenter[2]
  r = sqrt(x_norm^2 + y_norm^2)

  # Setup based on http://flash.uchicago.edu/site/flashcode/user_support/flash_ug_devel/node184.html#SECTION010114000000000000000
  r0 = 0.21875 # = 3.5 * smallest dx (for domain length=4 and max-ref=6)
  # r0 = 0.5 # = more reasonable setup
  E = 1.0
  p0_inner = 3 * (equation.gamma - 1) * E / (3 * pi * r0^2)
  # p0_outer = 1.0e-5 # = true Sedov setup
  p0_outer = 1.0e-3 # = more reasonable setup

  # Calculate primitive variables
  rho = 1.0
  v1 = 0.0
  v2 = 0.0
  p = r > r0 ? p0_outer : p0_inner

  return prim2cons(SVector(rho, v1, v2, p), equation)
end

function initial_conditions_khi(x, t, equation::CompressibleEulerEquations)
  # https://rsaa.anu.edu.au/research/established-projects/fyris/2-d-kelvin-helmholtz-test
  # change discontinuity to tanh
  # typical resolution 128^2, 256^2
  # domain size is [-0.5,0.5]^2
  dens0 = 1.0 # outside density
  dens1 = 2.0 # inside density
  velx0 = -0.5 # outside velocity
  velx1 = 0.5 # inside velocity
  slope = 50 # used for tanh instead of discontinuous initial condition
  # pressure equilibrium
  p     = 2.5
  #  y velocity v2 is only white noise
  v2  = 0.01*(rand(Float64,1)[1]-0.5)
  # density
  rho = dens0 + (dens1-dens0) * 0.5*(1+(tanh(slope*(x[2]+0.25)) - (tanh(slope*(x[2]-0.25)) + 1)))
  #  x velocity is also augmented with noise
  v1 = velx0 + (velx1-velx0) * 0.5*(1+(tanh(slope*(x[2]+0.25)) - (tanh(slope*(x[2]-0.25)) + 1)))+0.01*(rand(Float64,1)[1]-0.5)
  return prim2cons(SVector(rho, v1, v2, p), equation)
end

function initial_conditions_blob(x, t, equation::CompressibleEulerEquations)
  # blob test case, see Agertz et al. https://arxiv.org/pdf/astro-ph/0610051.pdf
  # other reference: https://arxiv.org/pdf/astro-ph/0610051.pdf
  # change discontinuity to tanh
  # typical domain is rectangular, we change it to a square, as Trixi can only do squares
  # resolution 128^2, 256^2
  # domain size is [-20.0,20.0]^2
  # gamma = 5/3 for this test case
  R = 1.0 # radius of the blob
  # background density
  dens0 = 1.0
  Chi = 10.0 # density contrast
  # reference time of characteristic growth of KH instability equal to 1.0
  tau_kh = 1.0
  tau_cr = tau_kh/1.6 # crushing time
  # determine background velocity
  velx0 = 2*R*sqrt(Chi)/tau_cr
  vely0 = 0.0
  Ma0 = 2.7 # background flow Mach number Ma=v/c
  c = velx0/Ma0 # sound speed
  # use perfect gas assumption to compute background pressure via the sound speed c^2 = gamma * pressure/density
  p0 = c*c*dens0/equation.gamma
  # initial center of the blob
  inicenter = [-15,0]
  x_rel = x-inicenter
  r = sqrt(x_rel[1]^2 + x_rel[2]^2)
  # steepness of the tanh transition zone
  slope = 2
  # density blob
  dens = dens0 + (Chi-1) * 0.5*(1+(tanh(slope*(r+R)) - (tanh(slope*(r-R)) + 1)))
  # velocity blob is zero
  velx = velx0 - velx0 * 0.5*(1+(tanh(slope*(r+R)) - (tanh(slope*(r-R)) + 1)))
  return prim2cons(SVector(dens, velx, vely0, p0), equation)
end


# Apply source terms
function source_terms_convergence_test(ut, u, x, element_id, t, n_nodes, equation::CompressibleEulerEquations)
  # Same settings as in `initial_conditions`
  c = 2
  A = 0.1
  L = 2
  f = 1/L
  ω = 2 * pi * f
  γ = equation.gamma

  for j in 1:n_nodes
    for i in 1:n_nodes
      x1 = x[1, i, j, element_id]
      x2 = x[2, i, j, element_id]
      tmp1 = cos((x1 + x2 - t)*ω)*A*ω
      tmp2 = sin((x1 + x2 - t)*ω)*A
      tmp3 = γ - 1
      tmp4 = (2*c - 1)*tmp3
      tmp5 = (2*tmp2*γ - 2*tmp2 + tmp4 + 1)*tmp1
      tmp6 = tmp2 + c

      ut[1, i, j, element_id] += tmp1
      ut[2, i, j, element_id] += tmp5
      ut[3, i, j, element_id] += tmp5
      ut[4, i, j, element_id] += 2*((tmp6 - 1)*tmp3 + tmp6*γ)*tmp1

      # Original terms (without performanc enhancements)
      # ut[1, i, j, element_id] += cos((x1 + x2 - t)*ω)*A*ω
      # ut[2, i, j, element_id] += (2*sin((x1 + x2 - t)*ω)*A*γ - 2*sin((x1 + x2 - t)*ω)*A +
      #                             2*c*γ - 2*c - γ + 2)*cos((x1 + x2 - t)*ω)*A*ω
      # ut[3, i, j, element_id] += (2*sin((x1 + x2 - t)*ω)*A*γ - 2*sin((x1 + x2 - t)*ω)*A +
      #                             2*c*γ - 2*c - γ + 2)*cos((x1 + x2 - t)*ω)*A*ω
      # ut[4, i, j, element_id] += 2*((c - 1 + sin((x1 + x2 - t)*ω)*A)*(γ - 1) +
      #                               (sin((x1 + x2 - t)*ω)*A + c)*γ)*cos((x1 + x2 - t)*ω)*A*ω
    end
  end

  return nothing
end


# Calculate 1D flux in for a single point
@inline function calcflux(u, orientation, equation::CompressibleEulerEquations)
  rho, rho_v1, rho_v2, rho_e = u
  v1 = rho_v1/rho
  v2 = rho_v2/rho
  p = (equation.gamma - 1) * (rho_e - 1/2 * rho * (v1^2 + v2^2))
  if orientation == 1
    f1 = rho_v1
    f2 = rho_v1 * v1 + p
    f3 = rho_v1 * v2
    f4 = (rho_e + p) * v1
  else
    f1 = rho_v2
    f2 = rho_v2 * v1
    f3 = rho_v2 * v2 + p
    f4 = (rho_e + p) * v2
  end
  return SVector(f1, f2, f3, f4)
end


"""
    function flux_kuya_etal(u_ll, u_rr, orientation, equation::CompressibleEulerEquations)

Kinetic energy preserving two-point flux with pressure oscillation fix
by Kuya, Totani and Kawai (2018)
  Kinetic energy and entropy preserving schemes for compressible flows
  by split convective forms
[DOI: 10.1016/j.jcp.2018.08.058](https://doi.org/10.1016/j.jcp.2018.08.058)
"""
@inline function flux_kuya_etal(u_ll, u_rr, orientation, equation::CompressibleEulerEquations)
  # Unpack left and right state
  rho_ll, rho_v1_ll, rho_v2_ll, rho_e_ll = u_ll
  rho_rr, rho_v1_rr, rho_v2_rr, rho_e_rr = u_rr

  v1_ll = rho_v1_ll/rho_ll
  v2_ll = rho_v2_ll/rho_ll
  v1_rr = rho_v1_rr/rho_rr
  v2_rr = rho_v2_rr/rho_rr
  p_ll =  (equation.gamma - 1) * (rho_e_ll - 1/2 * rho_ll * (v1_ll^2 + v2_ll^2))
  p_rr =  (equation.gamma - 1) * (rho_e_rr - 1/2 * rho_rr * (v1_rr^2 + v2_rr^2))

  # Average each factor of products in flux
  rho_avg = 1/2 * (rho_ll + rho_rr)
  v1_avg = 1/2 * (v1_ll + v1_rr)
  v2_avg = 1/2 * (v2_ll + v2_rr)
  p_avg = 1/2 * (p_ll + p_rr)
  kin_avg = 1/2 * (v1_ll*v1_rr + v2_ll*v2_rr)

  # Calculate fluxes depending on orientation
  if orientation == 1
    pv1_avg = 1/2 * ( p_ll*v1_ll + p_rr*v1_rr)
    f1 = rho_avg * v1_avg
    f2 = rho_avg * v1_avg * v1_avg + p_avg
    f3 = rho_avg * v1_avg * v2_avg
    f4 = p_avg*v1_avg/(equation.gamma-1) + rho_avg*v1_avg*kin_avg + pv1_avg
  else
    pv2_avg = 1/2 * ( p_ll*v2_ll + p_rr*v2_rr)
    f1 = rho_avg * v2_avg
    f2 = rho_avg * v2_avg * v1_avg
    f3 = rho_avg * v2_avg * v2_avg + p_avg
    f4 = p_avg*v2_avg/(equation.gamma-1) + rho_avg*v2_avg*kin_avg + pv2_avg
  end

  return SVector(f1, f2, f3, f4)
end


"""
    flux_kennedy_gruber(u_ll, u_rr, orientation, equation::CompressibleEulerEquations)

Kinetic energy preserving two-point flux by Kennedy and Gruber (2008)
  Reduced aliasing formulations of the convective terms within the
  Navier-Stokes equations for a compressible fluid
[DOI: 10.1016/j.jcp.2007.09.020](https://doi.org/10.1016/j.jcp.2007.09.020)
"""
@inline function flux_kennedy_gruber(u_ll, u_rr, orientation, equation::CompressibleEulerEquations)
  # Unpack left and right state
  rho_ll, rho_v1_ll, rho_v2_ll, rho_e_ll = u_ll
  rho_rr, rho_v1_rr, rho_v2_rr, rho_e_rr = u_rr

  v1_ll = rho_v1_ll/rho_ll
  v2_ll = rho_v2_ll/rho_ll
  v1_rr = rho_v1_rr/rho_rr
  v2_rr = rho_v2_rr/rho_rr

  # Average each factor of products in flux
  rho_avg = 1/2 * (rho_ll + rho_rr)
  v1_avg = 1/2 * (v1_ll + v1_rr)
  v2_avg = 1/2 * (v2_ll + v2_rr)
  p_avg = 1/2 * ((equation.gamma - 1) * (rho_e_ll - 1/2 * rho_ll * (v1_ll^2 + v2_ll^2)) +
                 (equation.gamma - 1) * (rho_e_rr - 1/2 * rho_rr * (v1_rr^2 + v2_rr^2)))
  e_avg = 1/2 * (rho_e_ll/rho_ll + rho_e_rr/rho_rr)

  # Calculate fluxes depending on orientation
  if orientation == 1
    f1 = rho_avg * v1_avg
    f2 = rho_avg * v1_avg * v1_avg + p_avg
    f3 = rho_avg * v1_avg * v2_avg
    f4 = (rho_avg * e_avg + p_avg) * v1_avg
  else
    f1 = rho_avg * v2_avg
    f2 = rho_avg * v2_avg * v1_avg
    f3 = rho_avg * v2_avg * v2_avg + p_avg
    f4 = (rho_avg * e_avg + p_avg) * v2_avg
  end

  return SVector(f1, f2, f3, f4)
end


"""
    flux_chandrashekar(u_ll, u_rr, orientation, equation::CompressibleEulerEquations)

Entropy conserving two-point flux by Chandrashekar (2013)
  Kinetic Energy Preserving and Entropy Stable Finite Volume Schemes
  for Compressible Euler and Navier-Stokes Equations
[DOI: 10.4208/cicp.170712.010313a](https://doi.org/10.4208/cicp.170712.010313a)
"""
@inline function flux_chandrashekar(u_ll, u_rr, orientation, equation::CompressibleEulerEquations)
  # Unpack left and right state
  rho_ll, rho_v1_ll, rho_v2_ll, rho_e_ll = u_ll
  rho_rr, rho_v1_rr, rho_v2_rr, rho_e_rr = u_rr

  v1_ll = rho_v1_ll/rho_ll
  v2_ll = rho_v2_ll/rho_ll
  v1_rr = rho_v1_rr/rho_rr
  v2_rr = rho_v2_rr/rho_rr
  p_ll =  (equation.gamma - 1) * (rho_e_ll - 1/2 * rho_ll * (v1_ll^2 + v2_ll^2))
  p_rr =  (equation.gamma - 1) * (rho_e_rr - 1/2 * rho_rr * (v1_rr^2 + v2_rr^2))
  beta_ll = 0.5*rho_ll/p_ll
  beta_rr = 0.5*rho_rr/p_rr
  specific_kin_ll = 0.5*(v1_ll^2 + v2_ll^2)
  specific_kin_rr = 0.5*(v1_rr^2 + v2_rr^2)

  # Compute the necessary mean values
  rho_avg  = 0.5*(rho_ll+rho_rr)
  rho_mean = ln_mean(rho_ll,rho_rr)
  beta_mean = ln_mean(beta_ll,beta_rr)
  beta_avg = 0.5*(beta_ll+beta_rr)
  v1_avg = 0.5*(v1_ll+v1_rr)
  v2_avg = 0.5*(v2_ll+v2_rr)
  p_mean = 0.5*rho_avg/beta_avg
  velocity_square_avg = specific_kin_ll + specific_kin_rr

  # Calculate fluxes depending on orientation
  if orientation == 1
    f1 = rho_mean * v1_avg
    f2 = f1 * v1_avg + p_mean
    f3 = f1 * v2_avg
    f4 = f1 * 0.5*(1/(equation.gamma-1)/beta_mean - velocity_square_avg)+f2*v1_avg + f3*v2_avg
  else
    f1 = rho_mean * v2_avg
    f2 = f1 * v1_avg
    f3 = f1 * v2_avg + p_mean
    f4 = f1 * 0.5*(1/(equation.gamma-1)/beta_mean - velocity_square_avg)+f2*v1_avg + f3*v2_avg
  end

  return SVector(f1, f2, f3, f4)
end


function flux_lax_friedrichs(u_ll, u_rr, orientation, equation::CompressibleEulerEquations)
  # Calculate primitive variables and speed of sound
  rho_ll, rho_v1_ll, rho_v2_ll, rho_e_ll = u_ll
  rho_rr, rho_v1_rr, rho_v2_rr, rho_e_rr = u_rr

  v1_ll = rho_v1_ll / rho_ll
  v2_ll = rho_v2_ll / rho_ll
  v_mag_ll = sqrt(v1_ll^2 + v2_ll^2)
  p_ll = (equation.gamma - 1) * (rho_e_ll - 1/2 * rho_ll * v_mag_ll^2)
  c_ll = sqrt(equation.gamma * p_ll / rho_ll)
  v1_rr = rho_v1_rr / rho_rr
  v2_rr = rho_v2_rr / rho_rr
  v_mag_rr = sqrt(v1_rr^2 + v2_rr^2)
  p_rr = (equation.gamma - 1) * (rho_e_rr - 1/2 * rho_rr * v_mag_rr^2)
  c_rr = sqrt(equation.gamma * p_rr / rho_rr)

  # Obtain left and right fluxes
  f_ll = calcflux(u_ll, orientation, equation)
  f_rr = calcflux(u_rr, orientation, equation)

  λ_max = max(v_mag_ll, v_mag_rr) + max(c_ll, c_rr)
  f1 = 1/2 * (f_ll[1] + f_rr[1]) - 1/2 * λ_max * (rho_rr    - rho_ll)
  f2 = 1/2 * (f_ll[2] + f_rr[2]) - 1/2 * λ_max * (rho_v1_rr - rho_v1_ll)
  f3 = 1/2 * (f_ll[3] + f_rr[3]) - 1/2 * λ_max * (rho_v2_rr - rho_v2_ll)
  f4 = 1/2 * (f_ll[4] + f_rr[4]) - 1/2 * λ_max * (rho_e_rr  - rho_e_ll)

  return SVector(f1, f2, f3, f4)
end


# Determine maximum stable time step based on polynomial degree and CFL number
function calc_max_dt(u, element_id, n_nodes, invjacobian, cfl,
                     equation::CompressibleEulerEquations)
  λ_max = 0.0
  for j = 1:n_nodes
    for i = 1:n_nodes
      rho    = u[1, i, j, element_id]
      rho_v1 = u[2, i, j, element_id]
      rho_v2 = u[3, i, j, element_id]
      rho_e  = u[4, i, j, element_id]
      v1 = rho_v1/rho
      v2 = rho_v2/rho
      v_mag = sqrt(v1^2 + v2^2)
      p = (equation.gamma - 1) * (rho_e - 1/2 * rho * v_mag^2)
      c = sqrt(equation.gamma * p / rho)
      λ_max = max(λ_max, v_mag + c)
    end
  end

  dt = cfl * 2 / (invjacobian * λ_max) / n_nodes

  return dt
end


# Convert conservative variables to primitive
function cons2prim(cons, equation::CompressibleEulerEquations)
  prim = similar(cons)
  @. prim[1, :, :, :] = cons[1, :, :, :]
  @. prim[2, :, :, :] = cons[2, :, :, :] / cons[1, :, :, :]
  @. prim[3, :, :, :] = cons[3, :, :, :] / cons[1, :, :, :]
  @. prim[4, :, :, :] = ((equation.gamma - 1)
                         * (cons[4, :, :, :] - 1/2 * (cons[2, :, :, :] * prim[2, :, :, :] +
                                                      cons[3, :, :, :] * prim[3, :, :, :])))
  return prim
end

# Convert conservative variables to entropy
function cons2entropy(cons, n_nodes, n_elements, equation::CompressibleEulerEquations)
  entropy = similar(cons)
  v = zeros(2,n_nodes,n_nodes,n_elements)
  v_square = zeros(n_nodes,n_nodes,n_elements)
  p = zeros(n_nodes,n_nodes,n_elements)
  s = zeros(n_nodes,n_nodes,n_elements)
  rho_p = zeros(n_nodes,n_nodes,n_elements)

  @. v[1, :, :, :] = cons[2, :, :, :] / cons[1, :, :, :]
  @. v[2, :, :, :] = cons[3, :, :, :] / cons[1, :, :, :]
  @. v_square[ :, :, :] = v[1, :, :, :]*v[1, :, :, :]+v[2, :, :, :]*v[2, :, :, :]
  @. p[ :, :, :] = ((equation.gamma - 1)
                         * (cons[4, :, :, :] - 1/2 * (cons[2, :, :, :] * v[1, :, :, :] +
                            cons[3, :, :, :] * v[2, :, :, :])))
  @. s[ :, :, :] = log(p[:, :, :]) - equation.gamma*log(cons[1, :, :, :])
  @. rho_p[ :, :, :] = cons[1, :, :, :] / p[ :, :, :]

  @. entropy[1, :, :, :] = (equation.gamma - s[:,:,:])/(equation.gamma-1) -
                           0.5*rho_p[:,:,:]*v_square[:,:,:]
  @. entropy[2, :, :, :] = rho_p[:,:,:]*v[1,:,:,:]
  @. entropy[3, :, :, :] = rho_p[:,:,:]*v[2,:,:,:]
  @. entropy[4, :, :, :] = -rho_p[:,:,:]

  return entropy
end


# Convert primitive to conservative variables
function prim2cons(prim, equation::CompressibleEulerEquations)
  cons = similar(prim)
  cons[1] = prim[1]
  cons[2] = prim[2] * prim[1]
  cons[3] = prim[3] * prim[1]
  cons[4] = prim[4]/(equation.gamma-1)+1/2*(cons[2] * prim[2] + cons[3] * prim[3])
  return cons
end


# Convert conservative variables to indicator variable for discontinuities (elementwise version)
@inline function cons2indicator!(indicator, cons, element_id, n_nodes, indicator_variable,
                                 equation::CompressibleEulerEquations)
  for j in 1:n_nodes
    for i in 1:n_nodes
      indicator[1, i, j] = cons2indicator(cons[1, i, j, element_id], cons[2, i, j, element_id],
                                          cons[3, i, j, element_id], cons[4, i, j, element_id],
                                          indicator_variable, equation)
    end
  end
end


# Convert conservative variables to indicator variable for discontinuities (pointwise version)
@inline function cons2indicator(rho, rho_v1, rho_v2, rho_e, ::Val{:density},
                                equation::CompressibleEulerEquations)
  # Indicator variable is rho
  return rho
end


# Convert conservative variables to indicator variable for discontinuities (pointwise version)
@inline function cons2indicator(rho, rho_v1, rho_v2, rho_e, ::Val{:density_pressure},
                                equation::CompressibleEulerEquations)
  v1 = rho_v1/rho
  v2 = rho_v2/rho

  # Calculate pressure
  p = (equation.gamma - 1) * (rho_e - 1/2 * rho * (v1^2 + v2^2))

  # Indicator variable is rho * p
  return rho * p
end


# Convert conservative variables to indicator variable for discontinuities (pointwise version)
@inline function cons2indicator(rho, rho_v1, rho_v2, rho_e, ::Val{:pressure},
                                equation::CompressibleEulerEquations)
  v1 = rho_v1/rho
  v2 = rho_v2/rho

  # Indicator variable is p
  return (equation.gamma - 1) * (rho_e - 1/2 * rho * (v1^2 + v2^2))
end


# Calculates the entropy flux in direction "orientation" and the entropy variables for a state cons
# NOTE: This method seems to work currently (b82534e) but is never used anywhere. Thus it is
# commented here until someone uses it or writes a test for it.
# @inline function cons2entropyvars_and_flux(gamma::Float64, cons, orientation::Int)
#   entropy = MVector{4, Float64}(undef)
#   v = (cons[2] / cons[1] , cons[3] / cons[1])
#   v_square= v[1]*v[1]+v[2]*v[2]
#   p = (gamma - 1) * (cons[4] - 1/2 * (cons[2] * v[1] + cons[3] * v[2]))
#   rho_p = cons[1] / p
#   # thermodynamic entropy
#   s = log(p) - gamma*log(cons[1])
#   # mathematical entropy
#   S = - s*cons[1]/(gamma-1)
#   # entropy variables
#   entropy[1] = (gamma - s)/(gamma-1) - 0.5*rho_p*v_square
#   entropy[2] = rho_p*v[1]
#   entropy[3] = rho_p*v[2]
#   entropy[4] = -rho_p
#   # entropy flux
#   entropy_flux = S*v[orientation]
#   return entropy, entropy_flux
# end


# Calculate thermodynamic entropy for a conservative state `cons`
@inline function entropy_thermodynamic(cons, equation::CompressibleEulerEquations)
  # Pressure
  p = (equation.gamma - 1) * (cons[4] - 1/2 * (cons[2]^2 + cons[3]^2) / cons[1])

  # Thermodynamic entropy
  s = log(p) - equation.gamma*log(cons[1])

  return s
end


# Calculate mathematical entropy for a conservative state `cons`
@inline function entropy_math(cons, equation::CompressibleEulerEquations)
  # Mathematical entropy
  S = -entropy_thermodynamic(cons, equation) * cons[1] / (equation.gamma - 1)

  return S
end


# Default entropy is the mathematical entropy
@inline entropy(cons, equation::CompressibleEulerEquations) = entropy_math(cons, equation)


# Calculate total energy for a conservative state `cons`
@inline energy_total(cons, ::CompressibleEulerEquations) = cons[4]


# Calculate kinetic energy for a conservative state `cons`
@inline function energy_kinetic(cons, equation::CompressibleEulerEquations)
  return 0.5 * (cons[2]^2 + cons[3]^2)/cons[1]
end


# Calculate internal energy for a conservative state `cons`
@inline function energy_internal(cons, equation::CompressibleEulerEquations)
  return energy_total(cons, equation) - energy_kinetic(cons, equation)
end<|MERGE_RESOLUTION|>--- conflicted
+++ resolved
@@ -78,19 +78,7 @@
   return @SVector [rho, rho_v1, rho_v2, rho_e]
 end
 
-<<<<<<< HEAD
-function initial_conditions_isentropic_vortex(equation::CompressibleEulerEquations, x, t)
-=======
-function initial_conditions_sod(x, t, equation::CompressibleEulerEquations)
-  if x < 0.0
-    return @SVector [1.0, 0.0, 0.0, 2.5]
-  else
-    return @SVector [0.125, 0.0, 0.0, 0.25]
-  end
-end
-
 function initial_conditions_isentropic_vortex(x, t, equation::CompressibleEulerEquations)
->>>>>>> 28198900
   # needs appropriate mesh size, e.g. [-10,-10]x[10,10]
   # make sure that the inicenter does not exit the domain, e.g. T=10.0
   # initial center of the vortex
