"""
    Trixi

**Trixi.jl** is a numerical simulation framework for hyperbolic conservation
laws. A key objective for the framework is to be useful to both scientists
and students. Therefore, next to having an extensible design with a fast
implementation, Trixi is focused on being easy to use for new or inexperienced
users, including the installation and postprocessing procedures.

To get started, run your first simulation with Trixi using

    trixi_include(default_example())

See also: [trixi-framework/Trixi.jl](https://github.com/trixi-framework/Trixi.jl)
"""
module Trixi

# Include other packages that are used in Trixi
# (standard library packages first, other packages next, all of them sorted alphabetically)

using LinearAlgebra: diag, diagm, dot, mul!, norm, cross, normalize, I, UniformScaling
using Printf: @printf, @sprintf, println

# import @reexport now to make it available for further imports/exports
using Reexport: @reexport

using DiffEqBase: @muladd, CallbackSet, DiscreteCallback,
                  ODEProblem, ODESolution, ODEFunction
import DiffEqBase: get_du, get_tmp_cache, u_modified!,
                   get_proposed_dt, set_proposed_dt!,
                   terminate!, remake
using CodeTracking: code_string
@reexport using EllipsisNotation # ..
using ForwardDiff: ForwardDiff
using HDF5: h5open, attributes
using LinearMaps: LinearMap
using LoopVectorization: LoopVectorization, @turbo, indices
using LoopVectorization.ArrayInterface: static_length
using MPI: MPI
using GeometryBasics: GeometryBasics
using Octavian: matmul!
using Polyester: @batch # You know, the cheapest threads you can find...
using OffsetArrays: OffsetArray, OffsetVector
using P4est
using RecipesBase: RecipesBase
using Requires: @require
using SparseArrays: AbstractSparseMatrix, sparse, droptol!, rowvals, nzrange
@reexport using StaticArrays: SVector
using StaticArrays: MVector, MArray, SMatrix
using StrideArrays: PtrArray, StrideArray, StaticInt
@reexport using StructArrays: StructArrays, StructArray
using TimerOutputs: TimerOutputs, @notimeit, TimerOutput, print_timer, reset_timer!
using Triangulate: Triangulate, TriangulateIO, triangulate
using TriplotBase: TriplotBase
using TriplotRecipes: DGTriPseudocolor
@reexport using UnPack: @unpack
using UnPack: @pack!

# finite difference SBP operators
using SummationByPartsOperators: AbstractDerivativeOperator, DerivativeOperator, grid
import SummationByPartsOperators: integrate, left_boundary_weight, right_boundary_weight
@reexport using SummationByPartsOperators:
  SummationByPartsOperators, derivative_operator

# DGMulti solvers
@reexport using StartUpDG: StartUpDG, Polynomial, SBP, Line, Tri, Quad, Hex, Tet
using StartUpDG: RefElemData, MeshData, AbstractElemShape

# TODO: include_optimized
# This should be used everywhere (except to `include("interpolations.jl")`)
# once the upstream issue https://github.com/timholy/Revise.jl/issues/634
# is fixed; tracked in https://github.com/trixi-framework/Trixi.jl/issues/664.
# # By default, Julia/LLVM does not use fused multiply-add operations (FMAs).
# # Since these FMAs can increase the performance of many numerical algorithms,
# # we need to opt-in explicitly.
# # See https://ranocha.de/blog/Optimizing_EC_Trixi for further details.
# function include_optimized(filename)
#   include(expr -> quote @muladd begin $expr end end, filename)
# end


# Define the entry points of our type hierarchy, e.g.
#     AbstractEquations, AbstractSemidiscretization etc.
# Placing them here allows us to make use of them for dispatch even for
# other stuff defined very early in our include pipeline, e.g.
#     IndicatorLöhner(semi::AbstractSemidiscretization)
include("basic_types.jl")

# Include all top-level source files
include("auxiliary/auxiliary.jl")
include("auxiliary/mpi.jl")
include("auxiliary/p4est.jl")
include("equations/equations.jl")
include("meshes/meshes.jl")
include("solvers/solvers.jl")
include("semidiscretization/semidiscretization.jl")
include("semidiscretization/semidiscretization_hyperbolic.jl")
include("semidiscretization/semidiscretization_coupled.jl")
include("callbacks_step/callbacks_step.jl")
include("callbacks_stage/callbacks_stage.jl")
include("semidiscretization/semidiscretization_euler_gravity.jl")
include("time_integration/time_integration.jl")

# `trixi_include` and special elixirs such as `convergence_test`
include("auxiliary/special_elixirs.jl")

# Plot recipes and conversion functions to visualize results with Plots.jl
include("visualization/visualization.jl")

# export types/functions that define the public API of Trixi

export AcousticPerturbationEquations2D,
       CompressibleEulerEquations1D, CompressibleEulerEquations2D, CompressibleEulerEquations3D,
       CompressibleEulerMulticomponentEquations1D, CompressibleEulerMulticomponentEquations2D,
       IdealGlmMhdEquations1D, IdealGlmMhdEquations2D, IdealGlmMhdEquations3D,
       IdealGlmMhdMulticomponentEquations1D, IdealGlmMhdMulticomponentEquations2D,
       HyperbolicDiffusionEquations1D, HyperbolicDiffusionEquations2D, HyperbolicDiffusionEquations3D,
       LinearScalarAdvectionEquation1D, LinearScalarAdvectionEquation2D, LinearScalarAdvectionEquation3D,
       InviscidBurgersEquation1D,
       LatticeBoltzmannEquations2D, LatticeBoltzmannEquations3D

export flux, flux_central, flux_lax_friedrichs, flux_hll, flux_hllc, flux_godunov,
       flux_chandrashekar, flux_ranocha, flux_derigs_etal, flux_hindenlang_gassner,
       flux_nonconservative_powell,
       flux_kennedy_gruber, flux_shima_etal, flux_ec,
       FluxPlusDissipation, DissipationGlobalLaxFriedrichs, DissipationLocalLaxFriedrichs,
       FluxLaxFriedrichs, max_abs_speed_naive,
       FluxHLL, min_max_speed_naive,
       FluxRotated

export initial_condition_constant,
       initial_condition_gauss,
       initial_condition_density_wave, initial_condition_density_pulse,
       initial_condition_isentropic_vortex,
       initial_condition_weak_blast_wave,
       initial_condition_medium_sedov_blast_wave,
       initial_condition_blob,
       initial_condition_orszag_tang,
       initial_condition_rotor,
       initial_condition_shock_bubble,
       initial_condition_taylor_green_vortex

export boundary_condition_periodic,
       BoundaryConditionDirichlet,
       boundary_condition_noslip_wall,
       boundary_condition_slip_wall,
       boundary_condition_wall,
<<<<<<< HEAD
       boundary_condition_zero,
       BoundaryConditionWall,
       boundary_state_slip_wall,
       BoundaryConditionCoupled
=======
       boundary_condition_zero
>>>>>>> 3cc3c95b

export initial_condition_convergence_test, source_terms_convergence_test
export initial_condition_harmonic_nonperiodic, source_terms_harmonic
export initial_condition_poisson_periodic, source_terms_poisson_periodic
export initial_condition_poisson_nonperiodic, source_terms_poisson_nonperiodic, boundary_condition_poisson_nonperiodic
export initial_condition_sedov_self_gravity, boundary_condition_sedov_self_gravity
export initial_condition_eoc_test_coupled_euler_gravity, source_terms_eoc_test_coupled_euler_gravity, source_terms_eoc_test_euler
export initial_condition_lid_driven_cavity, boundary_condition_lid_driven_cavity
export initial_condition_couette_steady, initial_condition_couette_unsteady, boundary_condition_couette
export initial_condition_gauss_wall
export initial_condition_monopole, boundary_condition_monopole

export cons2cons, cons2prim, prim2cons, cons2macroscopic, cons2state, cons2mean,
       cons2entropy, entropy2cons
export density, pressure, density_pressure, velocity
export entropy, energy_total, energy_kinetic, energy_internal, energy_magnetic, cross_helicity
export ncomponents, eachcomponent

export TreeMesh, StructuredMesh, UnstructuredMesh2D, P4estMesh

export DG,
       DGSEM, LobattoLegendreBasis,
       VolumeIntegralWeakForm, VolumeIntegralStrongForm,
       VolumeIntegralFluxDifferencing,
       VolumeIntegralPureLGLFiniteVolume,
       VolumeIntegralShockCapturingHG, IndicatorHennemannGassner,
       SurfaceIntegralWeakForm, SurfaceIntegralStrongForm,
       MortarL2

export nelements, nnodes, nvariables,
       eachelement, eachnode, eachvariable

export SemidiscretizationHyperbolic, semidiscretize, compute_coefficients, integrate

export SemidiscretizationEulerGravity, ParametersEulerGravity,
       timestep_gravity_erk52_3Sstar!, timestep_gravity_carpenter_kennedy_erk54_2N!

export SemidiscretizationCoupled

export SummaryCallback, SteadyStateCallback, AnalysisCallback, AliveCallback,
       SaveRestartCallback, SaveSolutionCallback, TimeSeriesCallback, VisualizationCallback,
       AMRCallback, StepsizeCallback,
       GlmSpeedCallback, LBMCollisionCallback,
       TrivialCallback

export load_mesh, load_time

export ControllerThreeLevel, ControllerThreeLevelCombined,
       IndicatorLöhner, IndicatorLoehner, IndicatorMax,
       IndicatorNeuralNetwork, NeuralNetworkPerssonPeraire, NeuralNetworkRayHesthaven, NeuralNetworkCNN

export PositivityPreservingLimiterZhangShu

export trixi_include, examples_dir, get_examples, default_example, default_example_unstructured

export convergence_test, jacobian_fd, jacobian_ad_forward, linear_structure

export DGMulti, AbstractMeshData, VertexMappedMesh, estimate_dt

# Visualization-related exports
export PlotData1D, PlotData2D, ScalarPlotData2D, getmesh, adapt_to_mesh_level!, adapt_to_mesh_level

function __init__()
  init_mpi()

  init_p4est()

  # Enable features that depend on the availability of the Plots package
  @require Plots="91a5bcdd-55d7-5caf-9e0b-520d859cae80" begin
    using .Plots: Plots
  end

  @require Makie="ee78f7c6-11fb-53f2-987a-cfe4a2b5a57a" begin
    include("visualization/recipes_makie.jl")
    using .Makie: Makie
    export iplot # interactive plot
  end

  @require Flux="587475ba-b771-5e3f-ad9e-33799f191a9c" begin
    using Flux: params
  end

  # FIXME upstream. This is a hacky workaround for
  #       https://github.com/trixi-framework/Trixi.jl/issues/628
  # The related upstream issues appear to be
  #       https://github.com/JuliaLang/julia/issues/35800
  #       https://github.com/JuliaLang/julia/issues/32552
  #       https://github.com/JuliaLang/julia/issues/41740
  # See also https://discourse.julialang.org/t/performance-depends-dramatically-on-compilation-order/58425
  let
    for T in (Float32, Float64)
      u_mortars_2d = zeros(T, 2, 2, 2, 2, 2)
      view(u_mortars_2d, 1, :, 1, :, 1)
      u_mortars_3d = zeros(T, 2, 2, 2, 2, 2, 2)
      view(u_mortars_3d, 1, :, 1, :, :, 1)
    end
  end
end


include("auxiliary/precompile.jl")
_precompile_manual_()


end<|MERGE_RESOLUTION|>--- conflicted
+++ resolved
@@ -145,14 +145,8 @@
        boundary_condition_noslip_wall,
        boundary_condition_slip_wall,
        boundary_condition_wall,
-<<<<<<< HEAD
        boundary_condition_zero,
-       BoundaryConditionWall,
-       boundary_state_slip_wall,
        BoundaryConditionCoupled
-=======
-       boundary_condition_zero
->>>>>>> 3cc3c95b
 
 export initial_condition_convergence_test, source_terms_convergence_test
 export initial_condition_harmonic_nonperiodic, source_terms_harmonic
