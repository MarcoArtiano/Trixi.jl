"""
    Trixi

**Trixi.jl** is a numerical simulation framework for hyperbolic conservation
laws. A key objective for the framework is to be useful to both scientists
and students. Therefore, next to having an extensible design with a fast
implementation, Trixi is focused on being easy to use for new or inexperienced
users, including the installation and postprocessing procedures.

To get started, run your first simulation with Trixi using

    trixi_include(default_example())

See also: [trixi-framework/Trixi.jl](https://github.com/trixi-framework/Trixi.jl)
"""
module Trixi

# Include other packages that are used in Trixi
# (standard library packages first, other packages next, all of them sorted alphabetically)

using LinearAlgebra: dot, mul!, norm, cross, normalize
using Printf: @printf, @sprintf, println

# import @reexport now to make it available for further imports/exports
using Reexport: @reexport

import DiffEqBase: CallbackSet, DiscreteCallback,
                   ODEProblem, ODESolution, ODEFunction,
                   get_du, get_tmp_cache, u_modified!,
                   get_proposed_dt, set_proposed_dt!, terminate!, remake
using CodeTracking: code_string
@reexport using EllipsisNotation # ..
import ForwardDiff
using HDF5: h5open, attributes
using LinearMaps: LinearMap
import MPI
using OffsetArrays: OffsetArray, OffsetVector
using RecipesBase
using Requires
@reexport using StaticArrays: SVector
using StaticArrays: MVector, MArray, SMatrix
using TimerOutputs: TimerOutputs, @notimeit, @timeit_debug, TimerOutput, print_timer, reset_timer!
@reexport using UnPack: @unpack
using UnPack: @pack!

# Tullio.jl makes use of LoopVectorization.jl via Requires.jl.
# Hence, we need `using LoopVectorization` after loading Tullio and before using `@tullio`.
using Tullio: @tullio
using LoopVectorization


# Define the entry points of our type hierarchy, e.g.
#     AbstractEquations, AbstractSemidiscretization etc.
# Placing them here allows us to make use of them for dispatch even for
# other stuff defined very early in our include pipeline, e.g.
#     IndicatorLöhner(semi::AbstractSemidiscretization)
include("basic_types.jl")

# Include all top-level source files
include("auxiliary/auxiliary.jl")
include("auxiliary/mpi.jl")
include("equations/equations.jl")
include("mesh/mesh.jl")
include("solvers/solvers.jl")
include("semidiscretization/semidiscretization.jl")
include("semidiscretization/semidiscretization_hyperbolic.jl")
include("callbacks_step/callbacks_step.jl")
include("callbacks_stage/callbacks_stage.jl")
include("semidiscretization/semidiscretization_euler_gravity.jl")
include("time_integration/time_integration.jl")

# `trixi_include` and special elixirs such as `convergence_test`
include("auxiliary/special_elixirs.jl")

# Plot recipes and conversion functions to visualize results with Plots.jl
include("visualization/visualization.jl")


# export types/functions that define the public API of Trixi

export AcousticPerturbationEquations2D,
       CompressibleEulerEquations1D, CompressibleEulerEquations2D, CompressibleEulerEquations3D,
       CompressibleEulerMulticomponentEquations1D, CompressibleEulerMulticomponentEquations2D,
       IdealGlmMhdEquations1D, IdealGlmMhdEquations2D, IdealGlmMhdEquations3D,
       IdealGlmMhdMulticomponentEquations1D, IdealGlmMhdMulticomponentEquations2D,
       HyperbolicDiffusionEquations1D, HyperbolicDiffusionEquations2D, HyperbolicDiffusionEquations3D,
       LinearScalarAdvectionEquation1D, LinearScalarAdvectionEquation2D, LinearScalarAdvectionEquation3D,
       InviscidBurgersEquation1D,
       LatticeBoltzmannEquations2D, LatticeBoltzmannEquations3D

export flux, flux_central, flux_lax_friedrichs, flux_hll, flux_hllc, flux_godunov, flux_secret,
       flux_chandrashekar, flux_ranocha, flux_derigs_etal, flux_kennedy_gruber, flux_shima_etal,
<<<<<<< HEAD
       flux_ec, FluxComparedToCentral, flux_left, flux_right,
       FluxPlusDissipation, DissipationGlobalLaxFriedrichs
=======
       flux_ec,
       FluxPlusDissipation, DissipationGlobalLaxFriedrichs, DissipationLocalLaxFriedrichs,
       FluxLaxFriedrichs, max_abs_speed_naive,
       FluxHLL, min_max_speed_naive,
       FluxRotated
>>>>>>> b31c3124

export initial_condition_constant,
       initial_condition_gauss,
       initial_condition_density_wave, initial_condition_density_pulse,
       initial_condition_isentropic_vortex,
       initial_condition_khi,
       initial_condition_weak_blast_wave, initial_condition_blast_wave,
       initial_condition_sedov_blast_wave, initial_condition_medium_sedov_blast_wave,
       initial_condition_two_interacting_blast_waves, boundary_condition_two_interacting_blast_waves,
       initial_condition_sod_shock_tube, boundary_condition_sod_shock_tube,
       initial_condition_shock_tube,
       initial_condition_knallgas_detonation, boundary_condition_knallgas_detonation, source_terms_knallgas_detonation,
       initial_condition_blob,
       initial_condition_orszag_tang,
       initial_condition_rotor,
       initial_condition_shock_bubble,
       initial_condition_taylor_green_vortex

export boundary_condition_periodic,
       boundary_condition_gauss,
       boundary_condition_wall_noslip,
       boundary_condition_wall,
       boundary_condition_zero

export initial_condition_convergence_test, source_terms_convergence_test, boundary_condition_convergence_test
export initial_condition_harmonic_nonperiodic, source_terms_harmonic, boundary_condition_harmonic_nonperiodic
export initial_condition_poisson_periodic, source_terms_poisson_periodic
export initial_condition_poisson_nonperiodic, source_terms_poisson_nonperiodic, boundary_condition_poisson_nonperiodic
export initial_condition_briowu_shock_tube,            boundary_condition_briowu_shock_tube,
       initial_condition_torrilhon_shock_tube,         boundary_condition_torrilhon_shock_tube,
       initial_condition_ryujones_shock_tube,          boundary_condition_ryujones_shock_tube,
       initial_condition_shu_osher_shock_tube,         boundary_condition_shu_osher_shock_tube,
       initial_condition_shu_osher_shock_tube_flipped, boundary_condition_shu_osher_shock_tube_flipped
export initial_condition_sedov_self_gravity, boundary_condition_sedov_self_gravity
export initial_condition_eoc_test_coupled_euler_gravity, source_terms_eoc_test_coupled_euler_gravity, source_terms_eoc_test_euler
export initial_condition_lid_driven_cavity, boundary_condition_lid_driven_cavity
export initial_condition_couette_steady, initial_condition_couette_unsteady, boundary_condition_couette
export initial_condition_gauss_wall
export initial_condition_monopole, boundary_condition_monopole

export cons2cons, cons2prim, prim2cons, cons2macroscopic, cons2state, cons2mean,
       cons2entropy, entropy2cons
export density, pressure, density_pressure, velocity
export entropy, energy_total, energy_kinetic, energy_internal, energy_magnetic, cross_helicity

export TreeMesh, CurvedMesh

export DG,
       DGSEM, LobattoLegendreBasis,
       VolumeIntegralWeakForm, VolumeIntegralFluxDifferencing,
       VolumeIntegralLocalComparison, VolumeIntegralFluxComparison,
       VolumeIntegralLocalFluxComparison,
       VolumeIntegralPureLGLFiniteVolume,
       VolumeIntegralShockCapturingHG, IndicatorHennemannGassner,
       MortarL2

export nelements, nnodes, nvariables,
       eachelement, eachnode, eachvariable

export SemidiscretizationHyperbolic, semidiscretize, compute_coefficients, integrate

export SemidiscretizationEulerGravity, ParametersEulerGravity,
       timestep_gravity_erk52_3Sstar!, timestep_gravity_carpenter_kennedy_erk54_2N!

export SummaryCallback, SteadyStateCallback, AnalysisCallback, AliveCallback,
       SaveRestartCallback, SaveSolutionCallback, VisualizationCallback,
       AMRCallback, StepsizeCallback,
       GlmSpeedCallback, LBMCollisionCallback,
       TrivialCallback

export load_mesh, load_time

export ControllerThreeLevel, ControllerThreeLevelCombined,
       IndicatorLöhner, IndicatorLoehner, IndicatorMax

export PositivityPreservingLimiterZhangShu

export trixi_include, examples_dir, get_examples, default_example

export convergence_test, jacobian_fd, jacobian_ad_forward, linear_structure

# Visualization-related exports
export PlotData1D, PlotData2D, getmesh, adapt_to_mesh_level!, adapt_to_mesh_level


function __init__()
  init_mpi()

  # Enable features that depend on the availability of the Plots package
  @require Plots="91a5bcdd-55d7-5caf-9e0b-520d859cae80" begin
    using .Plots: plot, plot!, savefig
  end
end


include("auxiliary/precompile.jl")
_precompile_manual_()


end<|MERGE_RESOLUTION|>--- conflicted
+++ resolved
@@ -90,16 +90,11 @@
 
 export flux, flux_central, flux_lax_friedrichs, flux_hll, flux_hllc, flux_godunov, flux_secret,
        flux_chandrashekar, flux_ranocha, flux_derigs_etal, flux_kennedy_gruber, flux_shima_etal,
-<<<<<<< HEAD
        flux_ec, FluxComparedToCentral, flux_left, flux_right,
-       FluxPlusDissipation, DissipationGlobalLaxFriedrichs
-=======
-       flux_ec,
        FluxPlusDissipation, DissipationGlobalLaxFriedrichs, DissipationLocalLaxFriedrichs,
        FluxLaxFriedrichs, max_abs_speed_naive,
        FluxHLL, min_max_speed_naive,
        FluxRotated
->>>>>>> b31c3124
 
 export initial_condition_constant,
        initial_condition_gauss,
