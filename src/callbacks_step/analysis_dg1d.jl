--- conflicted
+++ resolved
@@ -42,13 +42,8 @@
 
 
 function calc_error_norms(func, u, t, analyzer,
-<<<<<<< HEAD
-                          mesh::CurvedMesh{1}, equations, initial_condition,
+                          mesh::StructuredMesh{1}, equations, initial_condition,
                           dg::DGSEM, cache, cache_analysis; normalize=true)
-=======
-                          mesh::StructuredMesh{1}, equations, initial_condition,
-                          dg::DGSEM, cache, cache_analysis)
->>>>>>> f60b2c2e
   @unpack vandermonde, weights = analyzer
   @unpack node_coordinates, inverse_jacobian = cache.elements
   @unpack u_local, x_local, jacobian_local = cache_analysis
@@ -186,11 +181,7 @@
 
 
 function analyze(::typeof(entropy_timederivative), du, u, t,
-<<<<<<< HEAD
-                 mesh::Union{TreeMesh{1},CurvedMesh{1}}, equations, dg::DG, cache; normalize=true)
-=======
-                 mesh::Union{TreeMesh{1},StructuredMesh{1}}, equations, dg::DG, cache)
->>>>>>> f60b2c2e
+                 mesh::Union{TreeMesh{1},StructuredMesh{1}}, equations, dg::DG, cache; normalize=true)
   # Calculate ∫(∂S/∂u ⋅ ∂u/∂t)dΩ
   integrate_via_indices(u, mesh, equations, dg, cache, du; normalize=normalize) do u, i, element, equations, dg, du
     u_node  = get_node_vars(u,  equations, dg, i, element)
@@ -202,7 +193,7 @@
 function analyze(::Val{:l2_divb}, du, u, t,
                  mesh::TreeMesh{1}, equations::IdealGlmMhdEquations1D,
                  dg::DG, cache; normalize=true)
-  integrate_via_indices(u, mesh, equations, dg, cache, 
+  integrate_via_indices(u, mesh, equations, dg, cache,
       dg.basis.derivative_matrix; normalize=normalize) do u, i, element, equations, dg, derivative_matrix
     divb = zero(eltype(u))
     for k in eachnode(dg)
