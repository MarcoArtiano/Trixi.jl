# Convenience type to allow dispatch on solution objects that were created by Trixi
#
# This is a union of a Trixi-specific DiffEqBase.ODESolution and of Trixi's own
# TimeIntegratorSolution.
#
# Note: This is an experimental feature and may be changed in future releases without notice.
const TrixiODESolution = Union{ODESolution{T, N, uType, uType2, DType, tType, rateType, P} where
    {T, N, uType, uType2, DType, tType, rateType, P<:ODEProblem{uType_, tType_, isinplace, P_, F_} where
     {uType_, tType_, isinplace, P_<:AbstractSemidiscretization, F_<:ODEFunction{true, typeof(rhs!)}}}, TimeIntegratorSolution}

# By default, Julia/LLVM does not use fused multiply-add operations (FMAs).
# Since these FMAs can increase the performance of many numerical algorithms,
# we need to opt-in explicitly.
# See https://ranocha.de/blog/Optimizing_EC_Trixi for further details.
@muladd begin


# This file holds plotting types which can be used for both Plots.jl and Makie.jl.

# This abstract type is used to derive PlotData types of different dimensions; but still allows to share some functions for them.
abstract type AbstractPlotData{NDIMS} end

# Define additional methods for convenience.
# These are defined for AbstractPlotData, so they can be used for all types of plot data.
Base.firstindex(pd::AbstractPlotData) = first(pd.variable_names)
Base.lastindex(pd::AbstractPlotData) = last(pd.variable_names)
Base.length(pd::AbstractPlotData) = length(pd.variable_names)
Base.size(pd::AbstractPlotData) = (length(pd),)
Base.keys(pd::AbstractPlotData) = tuple(pd.variable_names...)

function Base.iterate(pd::AbstractPlotData, state=1)
  if state > length(pd)
    return nothing
  else
    return (pd.variable_names[state] => pd[pd.variable_names[state]], state + 1)
  end
end

"""
    Base.getindex(pd::AbstractPlotData, variable_name)

Extract a single variable `variable_name` from `pd` for plotting with `Plots.plot`.

!!! warning "Experimental implementation"
    This is an experimental feature and may change in future releases.
"""
function Base.getindex(pd::AbstractPlotData, variable_name)
  variable_id = findfirst(isequal(variable_name), pd.variable_names)

  if isnothing(variable_id)
    throw(KeyError(variable_name))
  end

  return PlotDataSeries(pd, variable_id)
end

Base.eltype(pd::AbstractPlotData) = Pair{String, PlotDataSeries{typeof(pd)}}



"""
    PlotData2D

Holds all relevant data for creating 2D plots of multiple solution variables and to visualize the
mesh.

!!! warning "Experimental implementation"
    This is an experimental feature and may change in future releases.
"""
struct PlotData2DCartesian{Coordinates, Data, VariableNames, Vertices} <: AbstractPlotData{2}
  x::Coordinates
  y::Coordinates
  data::Data
  variable_names::VariableNames
  mesh_vertices_x::Vertices
  mesh_vertices_y::Vertices
  orientation_x::Int
  orientation_y::Int
end

# Show only a truncated output for convenience (the full data does not make sense)
function Base.show(io::IO, pd::PlotData2DCartesian)
  @nospecialize pd # reduce precompilation time

  print(io, "PlotData2DCartesian{",
            typeof(pd.x), ",",
            typeof(pd.data), ",",
            typeof(pd.variable_names), ",",
            typeof(pd.mesh_vertices_x),
            "}(<x>, <y>, <data>, <variable_names>, <mesh_vertices_x>, <mesh_vertices_y>)")
end


# holds plotting information for UnstructuredMesh2D and DGMulti-compatible meshes
struct PlotData2DTriangulated{DataType, NodeType, FaceNodeType, FaceDataType, VariableNames, PlottingTriangulation} <: AbstractPlotData{2}
  x::NodeType # physical nodal coordinates, size (num_plotting_nodes x num_elements)
  y::NodeType
  data::DataType
  t::PlottingTriangulation
  x_face::FaceNodeType
  y_face::FaceNodeType
  face_data::FaceDataType
  variable_names::VariableNames
end

# Show only a truncated output for convenience (the full data does not make sense)
function Base.show(io::IO, pd::PlotData2DTriangulated)
  @nospecialize pd # reduce precompilation time

  print(io, "PlotData2DTriangulated{",
            typeof(pd.x), ", ",
            typeof(pd.data), ", ",
            typeof(pd.x_face), ", ",
            typeof(pd.face_data), ", ",
            typeof(pd.variable_names),
            "}(<x>, <y>, <data>, <plot_triangulation>, <x_face>, <y_face>, <face_data>, <variable_names>)")
end

"""
    PlotData1D

Holds all relevant data for creating 1D plots of multiple solution variables and to visualize the
mesh.

!!! warning "Experimental implementation"
    This is an experimental feature and may change in future releases.
"""
struct PlotData1D{Coordinates, Data, VariableNames, Vertices} <: AbstractPlotData{1}
  x::Coordinates
  data::Data
  variable_names::VariableNames
  mesh_vertices_x::Vertices
  orientation_x::Integer
end

# Show only a truncated output for convenience (the full data does not make sense)
function Base.show(io::IO, pd::PlotData1D)
  print(io, "PlotData1D{",
            typeof(pd.x), ",",
            typeof(pd.data), ",",
            typeof(pd.variable_names), ",",
            typeof(pd.mesh_vertices_x),
            "}(<x>, <data>, <variable_names>, <mesh_vertices_x>)")
end

# Auxiliary data structure for visualizing a single variable
#
# Note: This is an experimental feature and may be changed in future releases without notice.
struct PlotDataSeries{PD<:AbstractPlotData}
  plot_data::PD
  variable_id::Int
end

# Show only a truncated output for convenience (the full data does not make sense)
function Base.show(io::IO, pds::PlotDataSeries)
  @nospecialize pds # reduce precompilation time

  print(io, "PlotDataSeries{", typeof(pds.plot_data), "}(<plot_data>, ",
        pds.variable_id, ")")
end

# Generic PlotMesh wrapper type.
struct PlotMesh{PD<:AbstractPlotData}
  plot_data::PD
end

# Show only a truncated output for convenience (the full data does not make sense)
function Base.show(io::IO, pm::PlotMesh)
  @nospecialize pm # reduce precompilation time

  print(io, "PlotMesh{", typeof(pm.plot_data), "}(<plot_data>)")
end

"""
    getmesh(pd::AbstractPlotData)

Extract grid lines from `pd` for plotting with `Plots.plot`.

!!! warning "Experimental implementation"
    This is an experimental feature and may change in future releases.
"""
getmesh(pd::AbstractPlotData) = PlotMesh(pd)


"""
    PlotData2D(u, semi [or mesh, equations, solver, cache];
               solution_variables=nothing,
               grid_lines=true, max_supported_level=11, nvisnodes=nothing,
               slice=:xy, point=(0.0, 0.0, 0.0))

Create a new `PlotData2D` object that can be used for visualizing 2D/3D DGSEM solution data array
`u` with `Plots.jl`. All relevant geometrical information is extracted from the semidiscretization
`semi`. By default, the primitive variables (if existent) or the conservative variables (otherwise)
from the solution are used for plotting. This can be changed by passing an appropriate conversion
function to `solution_variables`.

If `grid_lines` is `true`, also extract grid vertices for visualizing the mesh. The output
resolution is indirectly set via `max_supported_level`: all data is interpolated to
`2^max_supported_level` uniformly distributed points in each spatial direction, also setting the
maximum allowed refinement level in the solution. `nvisnodes` specifies the number of visualization
nodes to be used. If it is `nothing`, twice the number of solution DG nodes are used for
visualization, and if set to `0`, exactly the number of nodes in the DG elements are used.

When visualizing data from a three-dimensional simulation, a 2D slice is extracted for plotting.
`slice` specifies the plane that is being sliced and may be `:xy`, `:xz`, or `:yz`.
The slice position is specified by a `point` that lies on it, which defaults to `(0.0, 0.0, 0.0)`.
Both of these values are ignored when visualizing 2D data.

!!! warning "Experimental implementation"
    This is an experimental feature and may change in future releases.

# Examples
```julia
julia> using Trixi, Plots

julia> trixi_include(default_example())
[...]

julia> pd = PlotData2D(sol)
PlotData2D(...)

julia> plot(pd) # To plot all available variables

julia> plot(pd["scalar"]) # To plot only a single variable

julia> plot!(getmesh(pd)) # To add grid lines to the plot
```
"""

PlotData2D(u_ode, semi; kwargs...) = PlotData2D(wrap_array_native(u_ode, semi),
                                                mesh_equations_solver_cache(semi)...;
                                                kwargs...)

# Redirect `PlotDataTriangulated2D` constructor.
PlotData2DTriangulated(u_ode, semi; kwargs...) = PlotData2DTriangulated(wrap_array_native(u_ode, semi),
                                                                        mesh_equations_solver_cache(semi)...;
                                                                        kwargs...)

# Create a PlotData2DCartesian object for TreeMeshes on default.
PlotData2D(u, mesh::TreeMesh, equations, solver, cache; kwargs...) = PlotData2DCartesian(u, mesh::TreeMesh, equations, solver, cache; kwargs...)

# Create a PlotData2DTriangulated object for any type of mesh other than the TreeMesh.
PlotData2D(u, mesh, equations, solver, cache; kwargs...) = PlotData2DTriangulated(u, mesh, equations, solver, cache; kwargs...)

# Create a PlotData2DCartesian for a TreeMesh.
function PlotData2DCartesian(u, mesh::TreeMesh, equations, solver, cache;
                             solution_variables=nothing,
                             grid_lines=true, max_supported_level=11, nvisnodes=nothing,
                             slice=:xy, point=(0.0, 0.0, 0.0))
  @assert ndims(mesh) in (2, 3) "unsupported number of dimensions $ndims (must be 2 or 3)"
  solution_variables_ = digest_solution_variables(equations, solution_variables)

  # Extract mesh info
  center_level_0 = mesh.tree.center_level_0
  length_level_0 = mesh.tree.length_level_0
  leaf_cell_ids = leaf_cells(mesh.tree)
  coordinates = mesh.tree.coordinates[:, leaf_cell_ids]
  levels = mesh.tree.levels[leaf_cell_ids]

  unstructured_data = get_unstructured_data(u, solution_variables_, mesh, equations, solver, cache)
  x, y, data, mesh_vertices_x, mesh_vertices_y = get_data_2d(center_level_0, length_level_0,
                                                             leaf_cell_ids, coordinates, levels,
                                                             ndims(mesh), unstructured_data,
                                                             nnodes(solver), grid_lines,
                                                             max_supported_level, nvisnodes,
                                                             slice, point)
  variable_names = SVector(varnames(solution_variables_, equations))

  orientation_x, orientation_y = _get_orientations(mesh, slice)

  return PlotData2DCartesian(x, y, data, variable_names, mesh_vertices_x, mesh_vertices_y,
                             orientation_x, orientation_y)
end


"""
    PlotData2D(sol; kwargs...)

Create a `PlotData2D` object from a solution object created by either `OrdinaryDiffEq.solve!` (which
returns a `DiffEqBase.ODESolution`) or Trixi's own `solve!` (which returns a
`TimeIntegratorSolution`).

!!! warning "Experimental implementation"
    This is an experimental feature and may change in future releases.
"""
PlotData2D(sol::TrixiODESolution; kwargs...) = PlotData2D(sol.u[end], sol.prob.p; kwargs...)

# Also redirect when using PlotData2DTriangulate.
PlotData2DTriangulated(sol::TrixiODESolution; kwargs...) = PlotData2DTriangulated(sol.u[end], sol.prob.p; kwargs...)


# If `u` is an `Array{<:SVectors}` and not a `StructArray`, convert it to a `StructArray` first.
function PlotData2D(u::Array{<:SVector, 2}, mesh, equations, dg::DGMulti, cache;
                    solution_variables=nothing, nvisnodes=2*nnodes(dg))
  nvars = length(first(u))
  u_structarray = StructArray{eltype(u)}(ntuple(_->zeros(eltype(first(u)), size(u)), nvars))
  for (i, u_i) in enumerate(u)
    u_structarray[i] = u_i
  end

  # re-dispatch to PlotData2D with mesh, equations, dg, cache arguments
  return PlotData2D(u_structarray, mesh, equations, dg, cache;
                    solution_variables=solution_variables, nvisnodes=nvisnodes)
end

# constructor which returns an `PlotData2DTriangulated` object.
function PlotData2D(u::StructArray, mesh, equations, dg::DGMulti, cache;
                    solution_variables=nothing, nvisnodes=2*nnodes(dg))

  rd = dg.basis
  md = mesh.md

  # Vp = the interpolation matrix from nodal points to plotting points
  @unpack Vp = rd
  interpolate_to_plotting_points!(out, x) = mul!(out, Vp, x)

  solution_variables_ = digest_solution_variables(equations, solution_variables)
  variable_names = SVector(varnames(solution_variables_, equations))

  num_plotting_points = size(Vp, 1)
  nvars = nvariables(equations)
  uEltype = eltype(first(u))
  u_plot = StructArray{SVector{nvars, uEltype}}(ntuple(_->zeros(uEltype, num_plotting_points, md.num_elements), nvars))

  for e in eachelement(mesh, dg, cache)
    # interpolate solution to plotting nodes element-by-element
    StructArrays.foreachfield(interpolate_to_plotting_points!, view(u_plot, :, e), view(u, :, e))

    # transform nodal values of the solution according to `solution_variables`
    transform_to_solution_variables!(view(u_plot, :, e), solution_variables_, equations)
  end

  # interpolate nodal coordinates to plotting points
  x_plot, y_plot = map(x->Vp * x, md.xyz) # md.xyz is a tuple of arrays containing nodal coordinates

  # construct a triangulation of the reference plotting nodes
  t = reference_plotting_triangulation(rd.rstp) # rd.rstp = reference coordinates of plotting points

  x_face, y_face, face_data = mesh_plotting_wireframe(u, mesh, equations, dg, cache;
                                                      nvisnodes=nvisnodes)

  return PlotData2DTriangulated(x_plot, y_plot, u_plot, t, x_face, y_face, face_data, variable_names)
end

<<<<<<< HEAD

function PlotData2D(u_ode::AbstractVector, semi::SemidiscretizationCoupled;
                    solution_variables=nothing, nvisnodes=2*polydeg(semi), kwargs...)
  @assert ndims(semi) == 2 "unsupported number of dimensions $ndims (must be 2)"

  x_vec = []
  y_vec = []
  data_vec = []
  pd = 0

  @unpack semis, u_indices = semi
  for i in 1:nmeshes(semi)
    mesh, equations, solver, cache = mesh_equations_solver_cache(semis[i])

    u = wrap_array(u_ode[u_indices[i]], semis[i])

    pd = PlotData2D(u, mesh::Union{StructuredMesh, UnstructuredMesh2D, P4estMesh}, equations, solver, cache;
                    solution_variables=solution_variables, nvisnodes=nvisnodes)

    push!(x_vec, pd.x)
    push!(y_vec, pd.y)
    push!(data_vec, pd.data)
  end

  xplot = hcat(x_vec...)
  yplot = hcat(y_vec...)
  data = hcat(data_vec...)

  t = pd.t
  xfp = pd.x_face
  yfp = pd.y_face
  ufp = pd.face_data
  variable_names = pd.variable_names

  return PlotData2DTriangulated(xplot, yplot, data, t, xfp, yfp, ufp, variable_names)
end


# specializes the PlotData2D constructor to return an PlotData2DTriangulated if the mesh is
# a non-TreeMesh type.
function PlotData2D(u, mesh::Union{StructuredMesh, UnstructuredMesh2D, P4estMesh}, equations, dg::DGSEM, cache;
                    solution_variables=nothing, nvisnodes=2*polydeg(dg))
=======
# specializes the PlotData2D constructor to return an PlotData2DTriangulated for any type of mesh.
function PlotData2DTriangulated(u, mesh, equations, dg::DGSEM, cache;
                                solution_variables=nothing, nvisnodes=2*polydeg(dg))
>>>>>>> 0b31ad3f
  @assert ndims(mesh) == 2

  n_nodes_2d = nnodes(dg)^ndims(mesh)
  n_elements = nelements(dg, cache)

  # build nodes on reference element (seems to be the right ordering)
  r, s = reference_node_coordinates_2d(dg)

  # reference plotting nodes
  if nvisnodes == 0 || nvisnodes === nothing
    nvisnodes = polydeg(dg) + 1
  end
  plotting_interp_matrix = plotting_interpolation_matrix(dg; nvisnodes=nvisnodes)

  # create triangulation for plotting nodes
  r_plot, s_plot = (x->plotting_interp_matrix*x).((r, s)) # interpolate dg nodes to plotting nodes

  # construct a triangulation of the plotting nodes
  t = reference_plotting_triangulation((r_plot, s_plot))

  # extract x,y coordinates and solutions on each element
  uEltype = eltype(u)
  nvars = nvariables(equations)
  x = reshape(view(cache.elements.node_coordinates, 1, :, :, :), n_nodes_2d, n_elements)
  y = reshape(view(cache.elements.node_coordinates, 2, :, :, :), n_nodes_2d, n_elements)
  u_extracted = StructArray{SVector{nvars, uEltype}}(ntuple(_->similar(x, (n_nodes_2d, n_elements)), nvars))
  for element in eachelement(dg, cache)
    sk = 1
    for j in eachnode(dg), i in eachnode(dg)
      u_node = get_node_vars(u, equations, dg, i, j, element)
      u_extracted[sk, element] = u_node
      sk += 1
    end
  end

  # interpolate to volume plotting points
  xplot, yplot = plotting_interp_matrix*x, plotting_interp_matrix*y
  uplot = StructArray{SVector{nvars, uEltype}}(map(x->plotting_interp_matrix*x,
                                                   StructArrays.components(u_extracted)))

  xfp, yfp, ufp = mesh_plotting_wireframe(u_extracted, mesh, equations, dg, cache; nvisnodes=nvisnodes)

  # convert variables based on solution_variables mapping
  solution_variables_ = digest_solution_variables(equations, solution_variables)
  variable_names = SVector(varnames(solution_variables_, equations))

  transform_to_solution_variables!(uplot, solution_variables_, equations)
  transform_to_solution_variables!(ufp, solution_variables_, equations)

  return PlotData2DTriangulated(xplot, yplot, uplot, t, xfp, yfp, ufp, variable_names)
end

# Wrapper struct to indicate that an array represents a scalar data field. Used only for dispatch.
struct ScalarData{T}
  data::T
end

ScalarPlotData2D(u, semi::AbstractSemidiscretization; kwargs...) =
  ScalarPlotData2D(u, mesh_equations_solver_cache(semi)...; kwargs...)

# Returns an `PlotData2DTriangulated` which is used to visualize a single scalar field
function ScalarPlotData2D(u, mesh, equations, dg::DGMulti, cache;
                          variable_name=nothing, nvisnodes=2*nnodes(dg))

  rd = dg.basis
  md = mesh.md

  # Vp = the interpolation matrix from nodal points to plotting points
  @unpack Vp = rd

  # interpolate nodal coordinates and solution field to plotting points
  x_plot, y_plot = map(x->Vp * x, md.xyz) # md.xyz is a tuple of arrays containing nodal coordinates
  u_plot = Vp * u

  # construct a triangulation of the reference plotting nodes
  t = reference_plotting_triangulation(rd.rstp) # rd.rstp = reference coordinates of plotting points

  # Ignore face data when plotting `ScalarPlotData2D`, since mesh lines can be plotted using
  # existing functionality based on `PlotData2D(sol)`.
  x_face, y_face, face_data = mesh_plotting_wireframe(ScalarData(u), mesh, equations, dg, cache;
                                                      nvisnodes=2*nnodes(dg))

  # wrap solution in ScalarData struct for recipe dispatch
  return PlotData2DTriangulated(x_plot, y_plot, ScalarData(u_plot), t,
                                x_face, y_face, face_data, variable_name)
end

function ScalarPlotData2D(u, mesh, equations, dg::DGSEM, cache; variable_name=nothing, nvisnodes=2*nnodes(dg))

  n_nodes_2d = nnodes(dg)^ndims(mesh)
  n_elements = nelements(dg, cache)

  # build nodes on reference element (seems to be the right ordering)
  r, s = reference_node_coordinates_2d(dg)

  # reference plotting nodes
  if nvisnodes == 0 || nvisnodes === nothing
    nvisnodes = polydeg(dg) + 1
  end
  plotting_interp_matrix = plotting_interpolation_matrix(dg; nvisnodes=nvisnodes)

  # create triangulation for plotting nodes
  r_plot, s_plot = (x->plotting_interp_matrix*x).((r, s)) # interpolate dg nodes to plotting nodes

  # construct a triangulation of the plotting nodes
  t = reference_plotting_triangulation((r_plot, s_plot))

  # extract x,y coordinates and reshape them into matrices of size (n_nodes_2d, n_elements)
  x = view(cache.elements.node_coordinates, 1, :, :, :)
  y = view(cache.elements.node_coordinates, 2, :, :, :)
  x, y = reshape.((x, y), n_nodes_2d, n_elements)

  # interpolate to volume plotting points by multiplying each column by `plotting_interp_matrix`
  x_plot, y_plot = plotting_interp_matrix * x, plotting_interp_matrix * y
  u_plot = plotting_interp_matrix * reshape(u, size(x))

  # Ignore face data when plotting `ScalarPlotData2D`, since mesh lines can be plotted using
  # existing functionality based on `PlotData2D(sol)`.
  x_face, y_face, face_data = mesh_plotting_wireframe(ScalarData(u), mesh, equations, dg, cache;
                                                      nvisnodes=2*nnodes(dg))


  # wrap solution in ScalarData struct for recipe dispatch
  return PlotData2DTriangulated(x_plot, y_plot, ScalarData(u_plot), t,
                                x_face, y_face, face_data, variable_name)
end


"""
    PlotData1D(u, semi [or mesh, equations, solver, cache];
               solution_variables=nothing, nvisnodes=nothing)

Create a new `PlotData1D` object that can be used for visualizing 1D DGSEM solution data array
`u` with `Plots.jl`. All relevant geometrical information is extracted from the semidiscretization
`semi`. By default, the primitive variables (if existent) or the conservative variables (otherwise)
from the solution are used for plotting. This can be changed by passing an appropriate conversion
function to `solution_variables`.

`nvisnodes` specifies the number of visualization nodes to be used. If it is `nothing`,
twice the number of solution DG nodes are used for visualization, and if set to `0`,
exactly the number of nodes in the DG elements are used.

When visualizing data from a two-dimensional simulation, a 1D slice is extracted for plotting.
`slice` specifies the axis along which the slice is extracted and may be `:x`, or `:y`.
The slice position is specified by a `point` that lies on it, which defaults to `(0.0, 0.0)`.
Both of these values are ignored when visualizing 1D data.
This applies analogously to three-dimensonal simulations, where `slice` may be `xy:`, `:xz`, or `:yz`.

Another way to visualize 2D/3D data is by creating a plot along a given curve.
This is done with the keyword argument `curve`. It can be set to a list of 2D/3D points
which define the curve. When using `curve` any other input from `slice` or `point` will be ignored.

!!! warning "Experimental implementation"
    This is an experimental feature and may change in future releases.
"""
PlotData1D(u_ode, semi; kwargs...) = PlotData1D(wrap_array_native(u_ode, semi),
                                                mesh_equations_solver_cache(semi)...;
                                                kwargs...)

function PlotData1D(u, mesh, equations, solver, cache;
                    solution_variables=nothing, nvisnodes=nothing,
                    slice=:x, point=(0.0, 0.0, 0.0), curve=nothing)

  solution_variables_ = digest_solution_variables(equations, solution_variables)
  variable_names = SVector(varnames(solution_variables_, equations))

  original_nodes = cache.elements.node_coordinates
  unstructured_data = get_unstructured_data(u, solution_variables_, mesh, equations, solver, cache)

  if ndims(mesh) == 1
    x, data, mesh_vertices_x = get_data_1d(original_nodes, unstructured_data, nvisnodes)
    orientation_x = 1
  elseif ndims(mesh) == 2
    if curve != nothing
      x, data, mesh_vertices_x = unstructured_2d_to_1d_curve(original_nodes, unstructured_data, nvisnodes, curve, mesh, solver, cache)
    else
      x, data, mesh_vertices_x = unstructured_2d_to_1d(original_nodes, unstructured_data, nvisnodes, slice, point)
    end
    orientation_x = 0
  else # ndims(mesh) == 3
    if curve != nothing
      x, data, mesh_vertices_x = unstructured_3d_to_1d_curve(original_nodes, unstructured_data, nvisnodes, curve, mesh, solver, cache)
    else
      x, data, mesh_vertices_x = unstructured_3d_to_1d(original_nodes, unstructured_data, nvisnodes, slice, point)
    end
    orientation_x = 0
  end

  return PlotData1D(x, data, variable_names, mesh_vertices_x,
                    orientation_x)
end


"""
    PlotData1D(sol; kwargs...)

Create a `PlotData1D` object from a solution object created by either `OrdinaryDiffEq.solve!` (which
returns a `DiffEqBase.ODESolution`) or Trixi's own `solve!` (which returns a
`TimeIntegratorSolution`).
!!! warning "Experimental implementation"
    This is an experimental feature and may change in future releases.
"""
PlotData1D(sol::TrixiODESolution; kwargs...) = PlotData1D(sol.u[end], sol.prob.p; kwargs...)

function PlotData1D(time_series_callback::TimeSeriesCallback, point_id::Integer)
  @unpack time, variable_names, point_data = time_series_callback

  n_solution_variables = length(variable_names)
  data = Matrix{Float64}(undef, length(time), n_solution_variables)
  reshaped = reshape(point_data[point_id], n_solution_variables, length(time))
  for v in 1:n_solution_variables
    @views data[:, v] = reshaped[v, :]
  end

  mesh_vertices_x = Vector{Float64}(undef, 0)

  return PlotData1D(time, data, SVector(variable_names), mesh_vertices_x, 0)
end

function PlotData1D(cb::DiscreteCallback{<:Any, <:TimeSeriesCallback}, point_id::Integer)
  return PlotData1D(cb.affect!, point_id)
end


end # @muladd<|MERGE_RESOLUTION|>--- conflicted
+++ resolved
@@ -342,7 +342,6 @@
   return PlotData2DTriangulated(x_plot, y_plot, u_plot, t, x_face, y_face, face_data, variable_names)
 end
 
-<<<<<<< HEAD
 
 function PlotData2D(u_ode::AbstractVector, semi::SemidiscretizationCoupled;
                     solution_variables=nothing, nvisnodes=2*polydeg(semi), kwargs...)
@@ -381,15 +380,9 @@
 end
 
 
-# specializes the PlotData2D constructor to return an PlotData2DTriangulated if the mesh is
-# a non-TreeMesh type.
-function PlotData2D(u, mesh::Union{StructuredMesh, UnstructuredMesh2D, P4estMesh}, equations, dg::DGSEM, cache;
-                    solution_variables=nothing, nvisnodes=2*polydeg(dg))
-=======
 # specializes the PlotData2D constructor to return an PlotData2DTriangulated for any type of mesh.
 function PlotData2DTriangulated(u, mesh, equations, dg::DGSEM, cache;
                                 solution_variables=nothing, nvisnodes=2*polydeg(dg))
->>>>>>> 0b31ad3f
   @assert ndims(mesh) == 2
 
   n_nodes_2d = nnodes(dg)^ndims(mesh)
