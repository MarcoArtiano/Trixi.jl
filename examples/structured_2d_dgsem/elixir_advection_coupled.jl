using OrdinaryDiffEq
using Trixi

###############################################################################
# Coupled semidiscretization of two linear advection systems using converter functions such that
# the upper half of the domain is coupled periodically, while the lower half is not coupled
# and any incoming wave is completely absorbed.
#
# In this elixir, we have a square domain that is divided into a left half and a right half. On each
# half of the domain, a completely independent SemidiscretizationHyperbolic is created for the
# linear advection equations. The two systems are coupled in the x-direction and have periodic
# boundaries in the y-direction. For a high-level overview, see also the figure below:
#
# (-1,  1)                                   ( 1,  1)
#     ┌────────────────────┬────────────────────┐
#     │    ↑ periodic ↑    │    ↑ periodic ↑    │
#     │                    │                    │
#     │                    │                    │
#     │     =========      │     =========      │
#     │     system #1      │     system #2      │
#     │     =========      │     =========      │
#     │                    │                    │
#     │                    │                    │
#     │                    │                    │
#     │                    │                    │
#     │         coupled -->│<-- coupled         │
#     │                    │                    │
#     │<-- coupled         │         coupled -->│
#     │                    │                    │
#     │                    │                    │
#     │    ↓ periodic ↓    │    ↓ periodic ↓    │
#     └────────────────────┴────────────────────┘
# (-1, -1)                                   ( 1, -1)

advection_velocity = (0.2, -0.7)
equations = LinearScalarAdvectionEquation2D(advection_velocity)

# Create DG solver with polynomial degree = 3 and (local) Lax-Friedrichs/Rusanov flux as surface flux
solver = DGSEM(polydeg = 3, surface_flux = flux_lax_friedrichs)

# First mesh is the left half of a [-1,1]^2 square
coordinates_min1 = (-1.0, -1.0) # minimum coordinates (min(x), min(y))
coordinates_max1 = (0.0, 1.0) # maximum coordinates (max(x), max(y))

# Define identical resolution as a variable such that it is easier to change from `trixi_include`
cells_per_dimension = (8, 16)

cells_per_dimension1 = cells_per_dimension

mesh1 = StructuredMesh(cells_per_dimension1, coordinates_min1, coordinates_max1)

<<<<<<< HEAD
# The user can define their own coupling functions.
coupling_function1 = (x, u) -> (sign(x[2] - 0.0)*0.1 + 1.0)/1.1 * u

boundary_conditions_x_neg1 = BoundaryConditionCoupled(2, (:end, :i_forward), Float64,
                                                      coupling_function1)
boundary_conditions_x_pos1 = BoundaryConditionCoupled(2, (:begin, :i_forward), Float64,
                                                      coupling_function1)

=======
>>>>>>> 004bc84c
# A semidiscretization collects data structures and functions for the spatial discretization
semi1 = SemidiscretizationHyperbolic(mesh1, equations, initial_condition_convergence_test,
                                     solver,
                                     boundary_conditions = (
                                                            # Connect left boundary with right boundary of right mesh
<<<<<<< HEAD
                                                            x_neg = boundary_conditions_x_neg1,
                                                            # Connect right boundary with left boundary of right mesh
                                                            x_pos = boundary_conditions_x_pos1,
=======
                                                            x_neg = BoundaryConditionCoupled(2,
                                                                                             (:end,
                                                                                              :i_forward),
                                                                                             Float64),
                                                            # Connect right boundary with left boundary of right mesh
                                                            x_pos = BoundaryConditionCoupled(2,
                                                                                             (:begin,
                                                                                              :i_forward),
                                                                                             Float64),
>>>>>>> 004bc84c
                                                            y_neg = boundary_condition_periodic,
                                                            y_pos = boundary_condition_periodic))

# Second mesh is the right half of a [-1,1]^2 square
coordinates_min2 = (0.0, -1.0) # minimum coordinates (min(x), min(y))
coordinates_max2 = (1.0, 1.0) # maximum coordinates (max(x), max(y))

cells_per_dimension2 = cells_per_dimension

mesh2 = StructuredMesh(cells_per_dimension2, coordinates_min2, coordinates_max2)

<<<<<<< HEAD
coupling_function2 = (x, u) -> (sign(x[2] - 0.0)*0.1 + 1.0)/1.1 * u

boundary_conditions_x_neg2 = BoundaryConditionCoupled(1, (:end, :i_forward), Float64,
                                                      coupling_function2)
boundary_conditions_x_pos2 = BoundaryConditionCoupled(1, (:begin, :i_forward), Float64,
                                                      coupling_function2)

=======
>>>>>>> 004bc84c
semi2 = SemidiscretizationHyperbolic(mesh2, equations, initial_condition_convergence_test,
                                     solver,
                                     boundary_conditions = (
                                                            # Connect left boundary with right boundary of left mesh
<<<<<<< HEAD
                                                            x_neg = boundary_conditions_x_neg2,
                                                            # Connect right boundary with left boundary of left mesh
                                                            x_pos = boundary_conditions_x_pos2,
=======
                                                            x_neg = BoundaryConditionCoupled(1,
                                                                                             (:end,
                                                                                              :i_forward),
                                                                                             Float64),
                                                            # Connect right boundary with left boundary of left mesh
                                                            x_pos = BoundaryConditionCoupled(1,
                                                                                             (:begin,
                                                                                              :i_forward),
                                                                                             Float64),
>>>>>>> 004bc84c
                                                            y_neg = boundary_condition_periodic,
                                                            y_pos = boundary_condition_periodic))

# Create a semidiscretization that bundles semi1 and semi2
semi = SemidiscretizationCoupled(semi1, semi2)

###############################################################################
# ODE solvers, callbacks etc.

# Create ODE problem with time span from 0.0 to 20.0
ode = semidiscretize(semi, (0.0, 20.0));

# At the beginning of the main loop, the SummaryCallback prints a summary of the simulation setup
# and resets the timers
summary_callback = SummaryCallback()

# The AnalysisCallback allows to analyse the solution in regular intervals and prints the results
analysis_callback1 = AnalysisCallback(semi1, interval = 100)
analysis_callback2 = AnalysisCallback(semi2, interval = 100)
analysis_callback = AnalysisCallbackCoupled(semi, analysis_callback1, analysis_callback2)

# The SaveSolutionCallback allows to save the solution to a file in regular intervals
<<<<<<< HEAD
save_solution = SaveSolutionCallback(interval = 1,
=======
save_solution = SaveSolutionCallback(interval = 100,
>>>>>>> 004bc84c
                                     solution_variables = cons2prim)

# The StepsizeCallback handles the re-calculation of the maximum Δt after each time step
stepsize_callback = StepsizeCallback(cfl = 1.6)

# Create a CallbackSet to collect all callbacks such that they can be passed to the ODE solver
callbacks = CallbackSet(summary_callback, analysis_callback, save_solution,
                        stepsize_callback)

###############################################################################
# run the simulation

# OrdinaryDiffEq's `solve` method evolves the solution in time and executes the passed callbacks
sol = solve(ode, CarpenterKennedy2N54(williamson_condition = false),
            dt = 1.0, # solve needs some value here but it will be overwritten by the stepsize_callback
            save_everystep = false, callback = callbacks);

# Print the timer summary
summary_callback()<|MERGE_RESOLUTION|>--- conflicted
+++ resolved
@@ -49,27 +49,11 @@
 
 mesh1 = StructuredMesh(cells_per_dimension1, coordinates_min1, coordinates_max1)
 
-<<<<<<< HEAD
-# The user can define their own coupling functions.
-coupling_function1 = (x, u) -> (sign(x[2] - 0.0)*0.1 + 1.0)/1.1 * u
-
-boundary_conditions_x_neg1 = BoundaryConditionCoupled(2, (:end, :i_forward), Float64,
-                                                      coupling_function1)
-boundary_conditions_x_pos1 = BoundaryConditionCoupled(2, (:begin, :i_forward), Float64,
-                                                      coupling_function1)
-
-=======
->>>>>>> 004bc84c
 # A semidiscretization collects data structures and functions for the spatial discretization
 semi1 = SemidiscretizationHyperbolic(mesh1, equations, initial_condition_convergence_test,
                                      solver,
                                      boundary_conditions = (
                                                             # Connect left boundary with right boundary of right mesh
-<<<<<<< HEAD
-                                                            x_neg = boundary_conditions_x_neg1,
-                                                            # Connect right boundary with left boundary of right mesh
-                                                            x_pos = boundary_conditions_x_pos1,
-=======
                                                             x_neg = BoundaryConditionCoupled(2,
                                                                                              (:end,
                                                                                               :i_forward),
@@ -79,7 +63,6 @@
                                                                                              (:begin,
                                                                                               :i_forward),
                                                                                              Float64),
->>>>>>> 004bc84c
                                                             y_neg = boundary_condition_periodic,
                                                             y_pos = boundary_condition_periodic))
 
@@ -91,25 +74,10 @@
 
 mesh2 = StructuredMesh(cells_per_dimension2, coordinates_min2, coordinates_max2)
 
-<<<<<<< HEAD
-coupling_function2 = (x, u) -> (sign(x[2] - 0.0)*0.1 + 1.0)/1.1 * u
-
-boundary_conditions_x_neg2 = BoundaryConditionCoupled(1, (:end, :i_forward), Float64,
-                                                      coupling_function2)
-boundary_conditions_x_pos2 = BoundaryConditionCoupled(1, (:begin, :i_forward), Float64,
-                                                      coupling_function2)
-
-=======
->>>>>>> 004bc84c
 semi2 = SemidiscretizationHyperbolic(mesh2, equations, initial_condition_convergence_test,
                                      solver,
                                      boundary_conditions = (
                                                             # Connect left boundary with right boundary of left mesh
-<<<<<<< HEAD
-                                                            x_neg = boundary_conditions_x_neg2,
-                                                            # Connect right boundary with left boundary of left mesh
-                                                            x_pos = boundary_conditions_x_pos2,
-=======
                                                             x_neg = BoundaryConditionCoupled(1,
                                                                                              (:end,
                                                                                               :i_forward),
@@ -119,7 +87,6 @@
                                                                                              (:begin,
                                                                                               :i_forward),
                                                                                              Float64),
->>>>>>> 004bc84c
                                                             y_neg = boundary_condition_periodic,
                                                             y_pos = boundary_condition_periodic))
 
@@ -142,11 +109,7 @@
 analysis_callback = AnalysisCallbackCoupled(semi, analysis_callback1, analysis_callback2)
 
 # The SaveSolutionCallback allows to save the solution to a file in regular intervals
-<<<<<<< HEAD
-save_solution = SaveSolutionCallback(interval = 1,
-=======
 save_solution = SaveSolutionCallback(interval = 100,
->>>>>>> 004bc84c
                                      solution_variables = cons2prim)
 
 # The StepsizeCallback handles the re-calculation of the maximum Δt after each time step
