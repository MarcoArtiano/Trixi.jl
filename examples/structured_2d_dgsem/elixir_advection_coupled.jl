using OrdinaryDiffEq
using Trixi

###############################################################################
# Coupled semidiscretization of two linear advection systems using converter functions such that
# the upper half of the domain is coupled periodically, while the lower half is not coupled
# and any incoming wave is completely absorbed.
#
# In this elixir, we have a square domain that is divided into a left half and a right half. On each
# half of the domain, a completely independent SemidiscretizationHyperbolic is created for the
# linear advection equations. The two systems are coupled in the x-direction and have periodic
# boundaries in the y-direction. For a high-level overview, see also the figure below:
#
# (-1,  1)                                   ( 1,  1)
#     ┌────────────────────┬────────────────────┐
#     │    ↑ periodic ↑    │    ↑ periodic ↑    │
#     │                    │                    │
#     │                    │                    │
#     │     =========      │     =========      │
#     │     system #1      │     system #2      │
#     │     =========      │     =========      │
#     │                    │                    │
#     │                    │                    │
#     │                    │                    │
#     │                    │                    │
#     │         coupled -->│<-- coupled         │
#     │                    │                    │
#     │<-- coupled         │         coupled -->│
#     │                    │                    │
#     │                    │                    │
#     │    ↓ periodic ↓    │    ↓ periodic ↓    │
#     └────────────────────┴────────────────────┘
# (-1, -1)                                   ( 1, -1)

advection_velocity = (0.2, -0.7)
equations = LinearScalarAdvectionEquation2D(advection_velocity)

# Create DG solver with polynomial degree = 3 and (local) Lax-Friedrichs/Rusanov flux as surface flux
solver = DGSEM(polydeg = 3, surface_flux = flux_lax_friedrichs)

# First mesh is the left half of a [-1,1]^2 square
coordinates_min1 = (-1.0, -1.0) # minimum coordinates (min(x), min(y))
coordinates_max1 = (0.0, 1.0) # maximum coordinates (max(x), max(y))

# Define identical resolution as a variable such that it is easier to change from `trixi_include`
cells_per_dimension = (8, 16)

cells_per_dimension1 = cells_per_dimension

mesh1 = StructuredMesh(cells_per_dimension1, coordinates_min1, coordinates_max1)

<<<<<<< HEAD
# The user can define their own coupling functions.
coupling_function1 = (x, u) -> u

boundary_conditions_x_neg1 = BoundaryConditionCoupled(2, (:end, :i_forward), Float64,
                                                      coupling_function1)
boundary_conditions_x_pos1 = BoundaryConditionCoupled(2, (:begin, :i_forward), Float64,
                                                      coupling_function1)

=======
>>>>>>> 158e5337
# A semidiscretization collects data structures and functions for the spatial discretization
semi1 = SemidiscretizationHyperbolic(mesh1, equations, initial_condition_convergence_test,
                                     solver,
                                     boundary_conditions = (
                                                            # Connect left boundary with right boundary of right mesh
<<<<<<< HEAD
                                                            x_neg = boundary_conditions_x_neg1,
                                                            # Connect right boundary with left boundary of right mesh
                                                            x_pos = boundary_conditions_x_pos1,
=======
                                                            x_neg = BoundaryConditionCoupled(2,
                                                                                             (:end,
                                                                                              :i_forward),
                                                                                             Float64),
                                                            # Connect right boundary with left boundary of right mesh
                                                            x_pos = BoundaryConditionCoupled(2,
                                                                                             (:begin,
                                                                                              :i_forward),
                                                                                             Float64),
>>>>>>> 158e5337
                                                            y_neg = boundary_condition_periodic,
                                                            y_pos = boundary_condition_periodic))

# Second mesh is the right half of a [-1,1]^2 square
coordinates_min2 = (0.0, -1.0) # minimum coordinates (min(x), min(y))
coordinates_max2 = (1.0, 1.0) # maximum coordinates (max(x), max(y))

cells_per_dimension2 = cells_per_dimension

mesh2 = StructuredMesh(cells_per_dimension2, coordinates_min2, coordinates_max2)

<<<<<<< HEAD
coupling_function2 = (x, u) -> u

boundary_conditions_x_neg2 = BoundaryConditionCoupled(1, (:end, :i_forward), Float64,
                                                      coupling_function2)
boundary_conditions_x_pos2 = BoundaryConditionCoupled(1, (:begin, :i_forward), Float64,
                                                      coupling_function2)

=======
>>>>>>> 158e5337
semi2 = SemidiscretizationHyperbolic(mesh2, equations, initial_condition_convergence_test,
                                     solver,
                                     boundary_conditions = (
                                                            # Connect left boundary with right boundary of left mesh
<<<<<<< HEAD
                                                            x_neg = boundary_conditions_x_neg2,
                                                            # Connect right boundary with left boundary of left mesh
                                                            x_pos = boundary_conditions_x_pos2,
=======
                                                            x_neg = BoundaryConditionCoupled(1,
                                                                                             (:end,
                                                                                              :i_forward),
                                                                                             Float64),
                                                            # Connect right boundary with left boundary of left mesh
                                                            x_pos = BoundaryConditionCoupled(1,
                                                                                             (:begin,
                                                                                              :i_forward),
                                                                                             Float64),
>>>>>>> 158e5337
                                                            y_neg = boundary_condition_periodic,
                                                            y_pos = boundary_condition_periodic))

# Create a semidiscretization that bundles semi1 and semi2
semi = SemidiscretizationCoupled(semi1, semi2)

###############################################################################
# ODE solvers, callbacks etc.

# Create ODE problem with time span from 0.0 to 2.0
ode = semidiscretize(semi, (0.0, 2.0));

# At the beginning of the main loop, the SummaryCallback prints a summary of the simulation setup
# and resets the timers
summary_callback = SummaryCallback()

# The AnalysisCallback allows to analyse the solution in regular intervals and prints the results
analysis_callback1 = AnalysisCallback(semi1, interval = 100)
analysis_callback2 = AnalysisCallback(semi2, interval = 100)
analysis_callback = AnalysisCallbackCoupled(semi, analysis_callback1, analysis_callback2)

# The SaveSolutionCallback allows to save the solution to a file in regular intervals
save_solution = SaveSolutionCallback(interval = 100,
                                     solution_variables = cons2prim)

# The StepsizeCallback handles the re-calculation of the maximum Δt after each time step
stepsize_callback = StepsizeCallback(cfl = 1.6)

# Create a CallbackSet to collect all callbacks such that they can be passed to the ODE solver
callbacks = CallbackSet(summary_callback, analysis_callback, save_solution,
                        stepsize_callback)

###############################################################################
# run the simulation

# OrdinaryDiffEq's `solve` method evolves the solution in time and executes the passed callbacks
sol = solve(ode, CarpenterKennedy2N54(williamson_condition = false),
            dt = 1.0, # solve needs some value here but it will be overwritten by the stepsize_callback
            save_everystep = false, callback = callbacks);

# Print the timer summary
summary_callback()<|MERGE_RESOLUTION|>--- conflicted
+++ resolved
@@ -48,8 +48,6 @@
 cells_per_dimension1 = cells_per_dimension
 
 mesh1 = StructuredMesh(cells_per_dimension1, coordinates_min1, coordinates_max1)
-
-<<<<<<< HEAD
 # The user can define their own coupling functions.
 coupling_function1 = (x, u) -> u
 
@@ -58,28 +56,14 @@
 boundary_conditions_x_pos1 = BoundaryConditionCoupled(2, (:begin, :i_forward), Float64,
                                                       coupling_function1)
 
-=======
->>>>>>> 158e5337
 # A semidiscretization collects data structures and functions for the spatial discretization
 semi1 = SemidiscretizationHyperbolic(mesh1, equations, initial_condition_convergence_test,
                                      solver,
                                      boundary_conditions = (
                                                             # Connect left boundary with right boundary of right mesh
-<<<<<<< HEAD
                                                             x_neg = boundary_conditions_x_neg1,
                                                             # Connect right boundary with left boundary of right mesh
                                                             x_pos = boundary_conditions_x_pos1,
-=======
-                                                            x_neg = BoundaryConditionCoupled(2,
-                                                                                             (:end,
-                                                                                              :i_forward),
-                                                                                             Float64),
-                                                            # Connect right boundary with left boundary of right mesh
-                                                            x_pos = BoundaryConditionCoupled(2,
-                                                                                             (:begin,
-                                                                                              :i_forward),
-                                                                                             Float64),
->>>>>>> 158e5337
                                                             y_neg = boundary_condition_periodic,
                                                             y_pos = boundary_condition_periodic))
 
@@ -91,7 +75,6 @@
 
 mesh2 = StructuredMesh(cells_per_dimension2, coordinates_min2, coordinates_max2)
 
-<<<<<<< HEAD
 coupling_function2 = (x, u) -> u
 
 boundary_conditions_x_neg2 = BoundaryConditionCoupled(1, (:end, :i_forward), Float64,
@@ -99,27 +82,13 @@
 boundary_conditions_x_pos2 = BoundaryConditionCoupled(1, (:begin, :i_forward), Float64,
                                                       coupling_function2)
 
-=======
->>>>>>> 158e5337
 semi2 = SemidiscretizationHyperbolic(mesh2, equations, initial_condition_convergence_test,
                                      solver,
                                      boundary_conditions = (
                                                             # Connect left boundary with right boundary of left mesh
-<<<<<<< HEAD
                                                             x_neg = boundary_conditions_x_neg2,
                                                             # Connect right boundary with left boundary of left mesh
                                                             x_pos = boundary_conditions_x_pos2,
-=======
-                                                            x_neg = BoundaryConditionCoupled(1,
-                                                                                             (:end,
-                                                                                              :i_forward),
-                                                                                             Float64),
-                                                            # Connect right boundary with left boundary of left mesh
-                                                            x_pos = BoundaryConditionCoupled(1,
-                                                                                             (:begin,
-                                                                                              :i_forward),
-                                                                                             Float64),
->>>>>>> 158e5337
                                                             y_neg = boundary_condition_periodic,
                                                             y_pos = boundary_condition_periodic))
 
