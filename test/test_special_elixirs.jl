--- conflicted
+++ resolved
@@ -22,39 +22,6 @@
 
 @testset "Convergence test" begin
     if !coverage
-<<<<<<< HEAD
-      @timed_testset "tree_2d_dgsem" begin
-        mean_convergence = convergence_test(@__MODULE__, joinpath(EXAMPLES_DIR, "tree_2d_dgsem", "elixir_advection_extended.jl"), 3, initial_refinement_level=2)
-        @test isapprox(mean_convergence[:l2], [4.0], rtol=0.05)
-      end
-
-      @timed_testset "structured_2d_dgsem" begin
-        mean_convergence = convergence_test(@__MODULE__, joinpath(EXAMPLES_DIR, "structured_2d_dgsem", "elixir_advection_extended.jl"), 3, cells_per_dimension=(5, 9))
-        @test isapprox(mean_convergence[:l2], [4.0], rtol=0.05)
-      end
-
-      @timed_testset "p4est_2d_dgsem" begin
-        # Run convergence test on unrefined mesh
-        no_refine = @cfunction((p4est, which_tree, quadrant) -> Cint(0), Cint, (Ptr{Trixi.p4est_t}, Ptr{Trixi.p4est_topidx_t}, Ptr{Trixi.p4est_quadrant_t}))
-        mean_convergence = convergence_test(@__MODULE__, joinpath(EXAMPLES_DIR, "p4est_2d_dgsem", "elixir_euler_source_terms_nonconforming_unstructured_flag.jl"), 2, refine_fn_c=no_refine)
-        @test isapprox(mean_convergence[:linf], [3.2, 3.2, 4.0, 3.7], rtol=0.05)
-      end
-
-      @timed_testset "structured_3d_dgsem" begin
-        mean_convergence = convergence_test(@__MODULE__, joinpath(EXAMPLES_DIR, "structured_3d_dgsem", "elixir_advection_basic.jl"), 2, cells_per_dimension=(7, 4, 5))
-        @test isapprox(mean_convergence[:l2], [4.0], rtol=0.05)
-      end
-
-      @timed_testset "p4est_3d_dgsem" begin
-        mean_convergence = convergence_test(@__MODULE__, joinpath(EXAMPLES_DIR, "p4est_3d_dgsem", "elixir_advection_unstructured_curved.jl"), 2, initial_refinement_level=0)
-        @test isapprox(mean_convergence[:l2], [2.7], rtol=0.05)
-      end
-
-      @timed_testset "paper_self_gravitating_gas_dynamics" begin
-        mean_convergence = convergence_test(@__MODULE__, joinpath(EXAMPLES_DIR, "paper_self_gravitating_gas_dynamics", "elixir_eulergravity_convergence.jl"), 2, tspan=(0.0, 0.25), initial_refinement_level=1)
-        @test isapprox(mean_convergence[:l2], 4 * ones(4), atol=0.4)
-      end
-=======
         @timed_testset "tree_2d_dgsem" begin
             mean_convergence = convergence_test(@__MODULE__,
                                                 joinpath(EXAMPLES_DIR, "tree_2d_dgsem",
@@ -120,7 +87,6 @@
                                                 initial_refinement_level = 1)
             @test isapprox(mean_convergence[:l2], 4 * ones(4), atol = 0.4)
         end
->>>>>>> 004bc84c
     else
         # Without coverage, just run simple convergence tests to cover
         # the convergence test logic
