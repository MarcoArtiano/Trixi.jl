module TestExamples2DPart1

using Test
using Trixi

include("test_trixi.jl")

# pathof(Trixi) returns /path/to/Trixi/src/Trixi.jl, dirname gives the parent directory
EXAMPLES_DIR = joinpath(pathof(Trixi) |> dirname |> dirname, "examples", "2d")

# Start with a clean environment: remove Trixi output directory if it exists
outdir = "out"
isdir(outdir) && rm(outdir, recursive=true)

@testset "2D-Part1" begin

# Run basic tests
@testset "Examples 2D" begin
  # Linear advection
  include("test_examples_2d_advection.jl")

  # Hyperbolic diffusion
  include("test_examples_2d_hypdiff.jl")

  # Compressible Euler
  include("test_examples_2d_euler.jl")
<<<<<<< HEAD

  # Curved mesh
  include("test_examples_2d_curved.jl")

  # Unstructured curved mesh
  include("test_examples_2d_unstructured_quad.jl")

  # P4estMesh
  include("test_examples_2d_p4est.jl")
=======
>>>>>>> 8b67f66e
end

# Coverage test for all initial conditions
@testset "Tests for initial conditions" begin
  # Linear scalar advection
  @testset "elixir_advection_extended.jl with initial_condition_sin_sin" begin
    @test_trixi_include(joinpath(EXAMPLES_DIR, "elixir_advection_extended.jl"),
      l2   = [0.0001424424872539405],
      linf = [0.0007260692243253875],
      maxiters = 1,
      initial_condition = Trixi.initial_condition_sin_sin)
  end

  @testset "elixir_advection_extended.jl with initial_condition_constant" begin
    @test_trixi_include(joinpath(EXAMPLES_DIR, "elixir_advection_extended.jl"),
      l2   = [3.2933000250376106e-16],
      linf = [6.661338147750939e-16],
      maxiters = 1,
      initial_condition = initial_condition_constant)
  end

  @testset "elixir_advection_extended.jl with initial_condition_linear_x_y" begin
    @test_trixi_include(joinpath(EXAMPLES_DIR, "elixir_advection_extended.jl"),
      l2   = [2.478798286796091e-16],
      linf = [7.105427357601002e-15],
      maxiters = 1,
      initial_condition = Trixi.initial_condition_linear_x_y,
      boundary_conditions = Trixi.boundary_condition_linear_x_y,
      periodicity=false)
  end

  @testset "elixir_advection_extended.jl with initial_condition_linear_x" begin
    @test_trixi_include(joinpath(EXAMPLES_DIR, "elixir_advection_extended.jl"),
      l2   = [1.475643203742897e-16],
      linf = [1.5543122344752192e-15],
      maxiters = 1,
      initial_condition = Trixi.initial_condition_linear_x,
      boundary_conditions = Trixi.boundary_condition_linear_x,
      periodicity=false)
  end

  @testset "elixir_advection_extended.jl with initial_condition_linear_y" begin
    @test_trixi_include(joinpath(EXAMPLES_DIR, "elixir_advection_extended.jl"),
      l2   = [1.5465148503676022e-16],
      linf = [3.6637359812630166e-15],
      maxiters = 1,
      initial_condition = Trixi.initial_condition_linear_y,
      boundary_conditions = Trixi.boundary_condition_linear_y,
      periodicity=false)
  end


  # Compressible Euler
  @testset "elixir_euler_vortex.jl one step with initial_condition_density_pulse" begin
    @test_trixi_include(joinpath(EXAMPLES_DIR, "elixir_euler_vortex.jl"),
      l2   = [0.003489659044164644, 0.0034896590441646494, 0.0034896590441646502, 0.003489659044164646],
      linf = [0.04761180654650543, 0.04761180654650565, 0.047611806546505875, 0.04761180654650454],
      maxiters = 1,
      initial_condition = initial_condition_density_pulse)
  end

  @testset "elixir_euler_vortex.jl one step with initial_condition_pressure_pulse" begin
    @test_trixi_include(joinpath(EXAMPLES_DIR, "elixir_euler_vortex.jl"),
      l2   = [0.00021747693728234874, 0.0022010142997830533, 0.0022010142997830485, 0.010855273768135729],
      linf = [0.005451116856088789, 0.03126448432601536, 0.03126448432601536, 0.14844305553724624],
      maxiters = 1,
      initial_condition = Trixi.initial_condition_pressure_pulse)
  end

  @testset "elixir_euler_vortex.jl one step with initial_condition_density_pressure_pulse" begin
    @test_trixi_include(joinpath(EXAMPLES_DIR, "elixir_euler_vortex.jl"),
      l2   = [0.003473649182284682, 0.005490887132955628, 0.005490887132955635, 0.015625074774949926],
      linf = [0.046582178207169145, 0.07332265196082899, 0.07332265196082921, 0.2107979471941368],
      maxiters = 1,
      initial_condition = Trixi.initial_condition_density_pressure_pulse)
  end

  @testset "elixir_euler_vortex.jl one step with initial_condition_constant" begin
    @test_trixi_include(joinpath(EXAMPLES_DIR, "elixir_euler_vortex.jl"),
      l2   = [7.89034964747135e-17, 8.095575651413758e-17, 1.0847287658433571e-16, 1.2897732640029767e-15],
      linf = [2.220446049250313e-16, 3.191891195797325e-16, 4.163336342344337e-16, 3.552713678800501e-15],
      maxiters = 1,
      initial_condition = initial_condition_constant)
  end

  @testset "elixir_euler_sedov_blast_wave.jl one step" begin
    @test_trixi_include(joinpath(EXAMPLES_DIR, "elixir_euler_sedov_blast_wave.jl"),
      l2   = [0.0021037031798961914, 0.010667428589443025, 0.01066742858944302, 0.10738893384136498],
      linf = [0.11854059147646778, 0.7407961272348982, 0.7407961272348981, 3.92623931433345],
      maxiters=1)
  end

  @testset "elixir_euler_sedov_blast_wave.jl one step with initial_condition_medium_sedov_blast_wave" begin
    @test_trixi_include(joinpath(EXAMPLES_DIR, "elixir_euler_sedov_blast_wave.jl"),
      l2   = [0.0021025532272874827, 0.010661548568022292, 0.010661548568022284, 0.10734939168392313],
      linf = [0.11848345578926645, 0.7404217490990809, 0.7404217490990809, 3.9247328712525973],
      maxiters=1, initial_condition=initial_condition_medium_sedov_blast_wave)
  end
end


@testset "Displaying components 2D" begin
  @test_nowarn include(joinpath(EXAMPLES_DIR, "elixir_advection_amr.jl"))

  # test both short and long printing formats
  @test_nowarn show(mesh); println()
  @test_nowarn println(mesh)
  @test_nowarn display(mesh)

  @test_nowarn show(equations); println()
  @test_nowarn println(equations)
  @test_nowarn display(equations)

  @test_nowarn show(solver); println()
  @test_nowarn println(solver)
  @test_nowarn display(solver)

  @test_nowarn show(solver.basis); println()
  @test_nowarn println(solver.basis)
  @test_nowarn display(solver.basis)

  @test_nowarn show(solver.mortar); println()
  @test_nowarn println(solver.mortar)
  @test_nowarn display(solver.mortar)

  @test_nowarn show(semi); println()
  @test_nowarn println(semi)
  @test_nowarn display(semi)

  @test_nowarn show(summary_callback); println()
  @test_nowarn println(summary_callback)
  @test_nowarn display(summary_callback)

  @test_nowarn show(amr_controller); println()
  @test_nowarn println(amr_controller)
  @test_nowarn display(amr_controller)

  @test_nowarn show(amr_callback); println()
  @test_nowarn println(amr_callback)
  @test_nowarn display(amr_callback)

  @test_nowarn show(stepsize_callback); println()
  @test_nowarn println(stepsize_callback)
  @test_nowarn display(stepsize_callback)

  @test_nowarn show(save_solution); println()
  @test_nowarn println(save_solution)
  @test_nowarn display(save_solution)

  @test_nowarn show(analysis_callback); println()
  @test_nowarn println(analysis_callback)
  @test_nowarn display(analysis_callback)

  @test_nowarn show(alive_callback); println()
  @test_nowarn println(alive_callback)
  @test_nowarn display(alive_callback)

  @test_nowarn println(callbacks)
end

# Clean up afterwards: delete Trixi output directory
@test_nowarn rm(outdir, recursive=true)

end # 2D-Part1

end #module<|MERGE_RESOLUTION|>--- conflicted
+++ resolved
@@ -24,18 +24,6 @@
 
   # Compressible Euler
   include("test_examples_2d_euler.jl")
-<<<<<<< HEAD
-
-  # Curved mesh
-  include("test_examples_2d_curved.jl")
-
-  # Unstructured curved mesh
-  include("test_examples_2d_unstructured_quad.jl")
-
-  # P4estMesh
-  include("test_examples_2d_p4est.jl")
-=======
->>>>>>> 8b67f66e
 end
 
 # Coverage test for all initial conditions
