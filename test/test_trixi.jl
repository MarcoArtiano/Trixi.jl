using Test: @test_nowarn, @test
import Trixi


"""
    test_trixi_run(parameters_file; l2=nothing, linf=nothing, atol=10*eps(), rtol=0.001, parameters...)

Test Trixi by calling `Trixi.run(parameters_file; parameters...)`.
By default, only the absence of error output is checked.
If `l2` or `linf` are specified, in addition the resulting L2/Linf errors
are compared approximately against these reference values, using `atol, rtol`
as absolute/relative tolerance.
"""
function test_trixi_run(parameters_file; l2=nothing, linf=nothing, atol=200*eps(), rtol=0.001, parameters...)
  # Run basic test to ensure that there is no output to STDERR
  l2_measured, linf_measured, _ = @test_nowarn Trixi.run(parameters_file; parameters...)

  # If present, compare L2 and Linf errors against reference values
  if !isnothing(l2)
    for (l2_expected, l2_actual) in zip(l2, l2_measured)
      @test isapprox(l2_expected, l2_actual, atol=atol, rtol=rtol)
    end
  end
  if !isnothing(linf)
    for (linf_expected, linf_actual) in zip(linf, linf_measured)
      @test isapprox(linf_expected, linf_actual, atol=atol, rtol=rtol)
    end
  end
end


# Get the first value assigned to `keyword` in `args` and return `default_value`
# if there are no assignments to `keyword` in `args`.
function get_kwarg(args, keyword, default_value)
  val = default_value
  for arg in args
    if arg.head == :(=) && arg.args[1] == keyword
      val = arg.args[2]
      break
    end
  end
  return val
end

# Use a macro to avoid world age issues when defining new initial conditions etc.
# inside an elixir.
"""
    @test_trixi_include(elixir; l2=nothing, linf=nothing,
                                atol=10*eps(), rtol=0.001,
                                parameters...)

Test Trixi by calling `trixi_include(elixir; parameters...)`.
By default, only the absence of error output is checked.
If `l2` or `linf` are specified, in addition the resulting L2/Linf errors
are compared approximately against these reference values, using `atol, rtol`
as absolute/relative tolerance.
"""
macro test_trixi_include(elixir, args...)

  local l2   = get_kwarg(args, :l2, nothing)
  local linf = get_kwarg(args, :linf, nothing)
  local atol = get_kwarg(args, :atol, 200*eps())
  local rtol = get_kwarg(args, :rtol, 0.001)
  local kwargs = Pair{Symbol, Any}[]
  for arg in args
    if arg.head == :(=) && !(arg.args[1] in (:l2, :linf, :atol, :rtol))
      push!(kwargs, Pair(arg.args...))
    end
  end

<<<<<<< HEAD
  Trixi.mpi_isroot() && println("#"^80)
  Trixi.mpi_isroot() && println(parameters_file)
=======
  quote
    println("#"^80)
    println($elixir)
>>>>>>> 2a9d8c77

    # evaluate examples in the scope of the module they're called from
    @test_nowarn trixi_include(@__MODULE__, $elixir; $kwargs...)

    # if present, compare l2 and linf errors against reference values
    if !isnothing($l2) || !isnothing($linf)
      l2_measured, linf_measured = analysis_callback(sol)

<<<<<<< HEAD
    if Trixi.mpi_isroot() && !isnothing(l2)
      for (l2_expected, l2_actual) in zip(l2, l2_measured)
        @test isapprox(l2_expected, l2_actual, atol=atol, rtol=rtol)
=======
      if !isnothing($l2)
        @test length($l2) == length(l2_measured)
        for (l2_expected, l2_actual) in zip($l2, l2_measured)
          @test isapprox(l2_expected, l2_actual, atol=$atol, rtol=$rtol)
        end
>>>>>>> 2a9d8c77
      end

<<<<<<< HEAD
    if Trixi.mpi_isroot() && !isnothing(linf)
      for (linf_expected, linf_actual) in zip(linf, linf_measured)
        @test isapprox(linf_expected, linf_actual, atol=atol, rtol=rtol)
      end
    end
  end

  Trixi.mpi_isroot() && println("#"^80)
  Trixi.mpi_isroot() && println("\n\n")
=======
      if !isnothing($linf)
        @test length($linf) == length(linf_measured)
        for (linf_expected, linf_actual) in zip($linf, linf_measured)
          @test isapprox(linf_expected, linf_actual, atol=$atol, rtol=$rtol)
        end
      end
    end
>>>>>>> 2a9d8c77

    println("#"^80)
    println("\n\n")
  end
end<|MERGE_RESOLUTION|>--- conflicted
+++ resolved
@@ -68,14 +68,9 @@
     end
   end
 
-<<<<<<< HEAD
-  Trixi.mpi_isroot() && println("#"^80)
-  Trixi.mpi_isroot() && println(parameters_file)
-=======
   quote
-    println("#"^80)
-    println($elixir)
->>>>>>> 2a9d8c77
+    Trixi.mpi_isroot() && println("#"^80)
+    Trixi.mpi_isroot() && println($elixir)
 
     # evaluate examples in the scope of the module they're called from
     @test_nowarn trixi_include(@__MODULE__, $elixir; $kwargs...)
@@ -84,40 +79,22 @@
     if !isnothing($l2) || !isnothing($linf)
       l2_measured, linf_measured = analysis_callback(sol)
 
-<<<<<<< HEAD
-    if Trixi.mpi_isroot() && !isnothing(l2)
-      for (l2_expected, l2_actual) in zip(l2, l2_measured)
-        @test isapprox(l2_expected, l2_actual, atol=atol, rtol=rtol)
-=======
-      if !isnothing($l2)
+      if Trixi.mpi_isroot() && !isnothing($l2)
         @test length($l2) == length(l2_measured)
         for (l2_expected, l2_actual) in zip($l2, l2_measured)
           @test isapprox(l2_expected, l2_actual, atol=$atol, rtol=$rtol)
         end
->>>>>>> 2a9d8c77
       end
 
-<<<<<<< HEAD
-    if Trixi.mpi_isroot() && !isnothing(linf)
-      for (linf_expected, linf_actual) in zip(linf, linf_measured)
-        @test isapprox(linf_expected, linf_actual, atol=atol, rtol=rtol)
-      end
-    end
-  end
-
-  Trixi.mpi_isroot() && println("#"^80)
-  Trixi.mpi_isroot() && println("\n\n")
-=======
-      if !isnothing($linf)
+      if Trixi.mpi_isroot() && !isnothing($linf)
         @test length($linf) == length(linf_measured)
         for (linf_expected, linf_actual) in zip($linf, linf_measured)
           @test isapprox(linf_expected, linf_actual, atol=$atol, rtol=$rtol)
         end
       end
     end
->>>>>>> 2a9d8c77
 
-    println("#"^80)
-    println("\n\n")
+    Trixi.mpi_isroot() && println("#"^80)
+    Trixi.mpi_isroot() && println("\n\n")
   end
 end