--- conflicted
+++ resolved
@@ -38,21 +38,16 @@
 
     @testset "analysis_callback(sol) for AnalysisCallbackCoupled" begin
       errors = analysis_callback(sol)
-<<<<<<< HEAD
       @test errors.l2   ≈ [8.336466488044185e-6, 8.336466488028504e-6] rtol=1.0e-4
       @test errors.linf ≈ [6.406463687191888e-5, 6.406463686947639e-5] rtol=1.0e-4
-=======
-      @test errors.l2   ≈ [7.816742843181738e-6, 7.816742843196112e-6] rtol=1.0e-4
-      @test errors.linf ≈ [6.314906965543265e-5, 6.314906965410039e-5] rtol=1.0e-4
-      # Ensure that we do not have excessive memory allocations 
-      # (e.g., from type instabilities) 
-      let 
-        t = sol.t[end] 
-        u_ode = sol.u[end] 
-        du_ode = similar(u_ode) 
-        @test (@allocated Trixi.rhs!(du_ode, u_ode, semi, t)) < 1000 
-      end
->>>>>>> 9303956e
+      # Ensure that we do not have excessive memory allocations 
+      # (e.g., from type instabilities) 
+      let 
+        t = sol.t[end] 
+        u_ode = sol.u[end] 
+        du_ode = similar(u_ode) 
+        @test (@allocated Trixi.rhs!(du_ode, u_ode, semi, t)) < 1000 
+      end
     end
   end
 
