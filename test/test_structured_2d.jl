module TestExamplesStructuredMesh2D

# TODO: TrixiShallowWater: move any wet/dry tests to new package

using Test
using Trixi

include("test_trixi.jl")

EXAMPLES_DIR = pkgdir(Trixi, "examples", "structured_2d_dgsem")

# Start with a clean environment: remove Trixi.jl output directory if it exists
outdir = "out"
isdir(outdir) && rm(outdir, recursive = true)

@testset "StructuredMesh2D" begin
#! format: noindent

@trixi_testset "elixir_advection_basic.jl" begin
    @test_trixi_include(joinpath(EXAMPLES_DIR, "elixir_advection_basic.jl"),
                        # Expected errors are exactly the same as with TreeMesh!
                        l2=[8.311947673061856e-6],
                        linf=[6.627000273229378e-5])
    # Ensure that we do not have excessive memory allocations
    # (e.g., from type instabilities)
    let
        t = sol.t[end]
        u_ode = sol.u[end]
        du_ode = similar(u_ode)
        @test (@allocated Trixi.rhs!(du_ode, u_ode, semi, t)) < 1000
    end
end

@trixi_testset "elixir_advection_coupled.jl" begin
    @test_trixi_include(joinpath(EXAMPLES_DIR, "elixir_advection_coupled.jl"),
<<<<<<< HEAD
      l2   = [0.3495477674652473, 0.3472339065154432],
      linf = [0.5569080960939969, 0.537610538307045],
      coverage_override = (maxiters=10^5,))

    @testset "analysis_callback(sol) for AnalysisCallbackCoupled" begin
      errors = analysis_callback(sol)
      @test errors.l2   ≈ [0.3495477674652473, 0.3472339065154432] rtol=1.0e-4
      @test errors.linf ≈ [0.5569080960939969, 0.537610538307045] rtol=1.0e-4
=======
                        l2=[7.816742843181738e-6, 7.816742843196112e-6],
                        linf=[6.314906965543265e-5, 6.314906965410039e-5],
                        coverage_override=(maxiters = 10^5,))

    @testset "analysis_callback(sol) for AnalysisCallbackCoupled" begin
        errors = analysis_callback(sol)
        @test errors.l2≈[7.816742843181738e-6, 7.816742843196112e-6] rtol=1.0e-4
        @test errors.linf≈[6.314906965543265e-5, 6.314906965410039e-5] rtol=1.0e-4
        # Ensure that we do not have excessive memory allocations
        # (e.g., from type instabilities)
        let
            t = sol.t[end]
            u_ode = sol.u[end]
            du_ode = similar(u_ode)
            @test (@allocated Trixi.rhs!(du_ode, u_ode, semi, t)) < 1000
        end
>>>>>>> 004bc84c
    end
end

@trixi_testset "elixir_advection_extended.jl" begin
    @test_trixi_include(joinpath(EXAMPLES_DIR, "elixir_advection_extended.jl"),
                        l2=[4.220397559713772e-6],
                        linf=[3.477948874874848e-5])
    # Ensure that we do not have excessive memory allocations
    # (e.g., from type instabilities)
    let
        t = sol.t[end]
        u_ode = sol.u[end]
        du_ode = similar(u_ode)
        @test (@allocated Trixi.rhs!(du_ode, u_ode, semi, t)) < 1000
    end
end

@trixi_testset "elixir_advection_extended.jl with polydeg=4" begin
    @test_trixi_include(joinpath(EXAMPLES_DIR, "elixir_advection_extended.jl"),
                        l2=[5.32996976442737e-7],
                        linf=[4.1344662966569246e-6],
                        atol=1e-12, # required to make CI tests pass on macOS
                        cells_per_dimension=(16, 23),
                        polydeg=4,
                        cfl=1.4)
    # Ensure that we do not have excessive memory allocations
    # (e.g., from type instabilities)
    let
        t = sol.t[end]
        u_ode = sol.u[end]
        du_ode = similar(u_ode)
        @test (@allocated Trixi.rhs!(du_ode, u_ode, semi, t)) < 1000
    end
end

@testset "elixir_advection_rotated.jl" begin
    @trixi_testset "elixir_advection_rotated.jl with α = 0.0" begin
        @test_trixi_include(joinpath(EXAMPLES_DIR, "elixir_advection_rotated.jl"),
                            # Expected errors are exactly the same as in elixir_advection_basic!
                            l2=[8.311947673061856e-6],
                            linf=[6.627000273229378e-5],
                            alpha=0.0)
        # Ensure that we do not have excessive memory allocations
        # (e.g., from type instabilities)
        let
            t = sol.t[end]
            u_ode = sol.u[end]
            du_ode = similar(u_ode)
            @test (@allocated Trixi.rhs!(du_ode, u_ode, semi, t)) < 1000
        end
    end

    @trixi_testset "elixir_advection_rotated.jl with α = 0.1" begin
        @test_trixi_include(joinpath(EXAMPLES_DIR, "elixir_advection_rotated.jl"),
                            # Expected errors differ only slightly from elixir_advection_basic!
                            l2=[8.3122750550501e-6],
                            linf=[6.626802581322089e-5],
                            alpha=0.1)
        # Ensure that we do not have excessive memory allocations
        # (e.g., from type instabilities)
        let
            t = sol.t[end]
            u_ode = sol.u[end]
            du_ode = similar(u_ode)
            @test (@allocated Trixi.rhs!(du_ode, u_ode, semi, t)) < 1000
        end
    end

    @trixi_testset "elixir_advection_rotated.jl with α = 0.5 * pi" begin
        @test_trixi_include(joinpath(EXAMPLES_DIR, "elixir_advection_rotated.jl"),
                            # Expected errors are exactly the same as in elixir_advection_basic!
                            l2=[8.311947673061856e-6],
                            linf=[6.627000273229378e-5],
                            alpha=0.5 * pi)
        # Ensure that we do not have excessive memory allocations
        # (e.g., from type instabilities)
        let
            t = sol.t[end]
            u_ode = sol.u[end]
            du_ode = similar(u_ode)
            @test (@allocated Trixi.rhs!(du_ode, u_ode, semi, t)) < 1000
        end
    end
end

@trixi_testset "elixir_advection_parallelogram.jl" begin
    @test_trixi_include(joinpath(EXAMPLES_DIR, "elixir_advection_parallelogram.jl"),
                        # Expected errors are exactly the same as in elixir_advection_basic!
                        l2=[8.311947673061856e-6],
                        linf=[6.627000273229378e-5])
    # Ensure that we do not have excessive memory allocations
    # (e.g., from type instabilities)
    let
        t = sol.t[end]
        u_ode = sol.u[end]
        du_ode = similar(u_ode)
        @test (@allocated Trixi.rhs!(du_ode, u_ode, semi, t)) < 1000
    end
end

@trixi_testset "elixir_advection_waving_flag.jl" begin
    @test_trixi_include(joinpath(EXAMPLES_DIR, "elixir_advection_waving_flag.jl"),
                        l2=[0.00018553859900545866],
                        linf=[0.0016167719118129753])
    # Ensure that we do not have excessive memory allocations
    # (e.g., from type instabilities)
    let
        t = sol.t[end]
        u_ode = sol.u[end]
        du_ode = similar(u_ode)
        @test (@allocated Trixi.rhs!(du_ode, u_ode, semi, t)) < 1000
    end
end

@trixi_testset "elixir_advection_free_stream.jl" begin
    @test_trixi_include(joinpath(EXAMPLES_DIR, "elixir_advection_free_stream.jl"),
                        l2=[6.8925194184204476e-15],
                        linf=[9.903189379656396e-14])
    # Ensure that we do not have excessive memory allocations
    # (e.g., from type instabilities)
    let
        t = sol.t[end]
        u_ode = sol.u[end]
        du_ode = similar(u_ode)
        @test (@allocated Trixi.rhs!(du_ode, u_ode, semi, t)) < 1000
    end
end

@trixi_testset "elixir_advection_nonperiodic.jl" begin
    @test_trixi_include(joinpath(EXAMPLES_DIR, "elixir_advection_nonperiodic.jl"),
                        l2=[0.00025552740731641223],
                        linf=[0.007252625722805939])
    # Ensure that we do not have excessive memory allocations
    # (e.g., from type instabilities)
    let
        t = sol.t[end]
        u_ode = sol.u[end]
        du_ode = similar(u_ode)
        @test (@allocated Trixi.rhs!(du_ode, u_ode, semi, t)) < 1000
    end
end

@trixi_testset "elixir_advection_restart.jl" begin
    @test_trixi_include(joinpath(EXAMPLES_DIR, "elixir_advection_restart.jl"),
                        l2=[4.219208035582454e-6],
                        linf=[3.438434404412494e-5],
                        # With the default `maxiters = 1` in coverage tests,
                        # there would be no time steps after the restart.
                        coverage_override=(maxiters = 100_000,))
    # Ensure that we do not have excessive memory allocations
    # (e.g., from type instabilities)
    let
        t = sol.t[end]
        u_ode = sol.u[end]
        du_ode = similar(u_ode)
        @test (@allocated Trixi.rhs!(du_ode, u_ode, semi, t)) < 1000
    end
end

@trixi_testset "elixir_advection_restart.jl with waving flag mesh" begin
    @test_trixi_include(joinpath(EXAMPLES_DIR, "elixir_advection_restart.jl"),
                        l2=[0.00016265538265929818],
                        linf=[0.0015194252169410394],
                        rtol=5.0e-5, # Higher tolerance to make tests pass in CI (in particular with macOS)
                        elixir_file="elixir_advection_waving_flag.jl",
                        restart_file="restart_000021.h5",
                        # With the default `maxiters = 1` in coverage tests,
                        # there would be no time steps after the restart.
                        coverage_override=(maxiters = 100_000,))
    # Ensure that we do not have excessive memory allocations
    # (e.g., from type instabilities)
    let
        t = sol.t[end]
        u_ode = sol.u[end]
        du_ode = similar(u_ode)
        @test (@allocated Trixi.rhs!(du_ode, u_ode, semi, t)) < 1000
    end
end

@trixi_testset "elixir_advection_restart.jl with free stream mesh" begin
    @test_trixi_include(joinpath(EXAMPLES_DIR, "elixir_advection_restart.jl"),
                        l2=[7.841217436552029e-15],
                        linf=[1.0857981180834031e-13],
                        elixir_file="elixir_advection_free_stream.jl",
                        restart_file="restart_000036.h5",
                        # With the default `maxiters = 1` in coverage tests,
                        # there would be no time steps after the restart.
                        coverage_override=(maxiters = 100_000,))
    # Ensure that we do not have excessive memory allocations
    # (e.g., from type instabilities)
    let
        t = sol.t[end]
        u_ode = sol.u[end]
        du_ode = similar(u_ode)
        @test (@allocated Trixi.rhs!(du_ode, u_ode, semi, t)) < 1000
    end
end

@trixi_testset "elixir_eulermulti_convergence_ec.jl" begin
    @test_trixi_include(joinpath(EXAMPLES_DIR, "elixir_eulermulti_convergence_ec.jl"),
                        l2=[
                            1.5123651627525257e-5,
                            1.51236516273878e-5,
                            2.4544918394022538e-5,
                            5.904791661362391e-6,
                            1.1809583322724782e-5,
                        ],
                        linf=[
                            8.393471747591974e-5,
                            8.393471748258108e-5,
                            0.00015028562494778797,
                            3.504466610437795e-5,
                            7.00893322087559e-5,
                        ])
    # Ensure that we do not have excessive memory allocations
    # (e.g., from type instabilities)
    let
        t = sol.t[end]
        u_ode = sol.u[end]
        du_ode = similar(u_ode)
        @test (@allocated Trixi.rhs!(du_ode, u_ode, semi, t)) < 1000
    end
end

@trixi_testset "elixir_euler_source_terms.jl" begin
    @test_trixi_include(joinpath(EXAMPLES_DIR, "elixir_euler_source_terms.jl"),
                        # Expected errors are exactly the same as with TreeMesh!
                        l2=[
                            9.321181253186009e-7,
                            1.4181210743438511e-6,
                            1.4181210743487851e-6,
                            4.824553091276693e-6,
                        ],
                        linf=[
                            9.577246529612893e-6,
                            1.1707525976012434e-5,
                            1.1707525976456523e-5,
                            4.8869615580926506e-5,
                        ])
    # Ensure that we do not have excessive memory allocations
    # (e.g., from type instabilities)
    let
        t = sol.t[end]
        u_ode = sol.u[end]
        du_ode = similar(u_ode)
        @test (@allocated Trixi.rhs!(du_ode, u_ode, semi, t)) < 1000
    end
end

@testset "elixir_euler_source_terms_rotated.jl" begin
    @trixi_testset "elixir_euler_source_terms_rotated.jl with α = 0.0" begin
        @test_trixi_include(joinpath(EXAMPLES_DIR,
                                     "elixir_euler_source_terms_rotated.jl"),
                            # Expected errors are exactly the same as in elixir_euler_source_terms!
                            l2=[
                                9.321181253186009e-7,
                                1.4181210743438511e-6,
                                1.4181210743487851e-6,
                                4.824553091276693e-6,
                            ],
                            linf=[
                                9.577246529612893e-6,
                                1.1707525976012434e-5,
                                1.1707525976456523e-5,
                                4.8869615580926506e-5,
                            ],
                            alpha=0.0)
        # Ensure that we do not have excessive memory allocations
        # (e.g., from type instabilities)
        let
            t = sol.t[end]
            u_ode = sol.u[end]
            du_ode = similar(u_ode)
            @test (@allocated Trixi.rhs!(du_ode, u_ode, semi, t)) < 1000
        end
    end

    @trixi_testset "elixir_euler_source_terms_rotated.jl with α = 0.1" begin
        @test_trixi_include(joinpath(EXAMPLES_DIR,
                                     "elixir_euler_source_terms_rotated.jl"),
                            # Expected errors differ only slightly from elixir_euler_source_terms!
                            l2=[
                                9.321188057029291e-7,
                                1.3195106906473365e-6,
                                1.510307360354032e-6,
                                4.82455408101712e-6,
                            ],
                            linf=[
                                9.57723626271445e-6,
                                1.0480225511866337e-5,
                                1.2817828088262928e-5,
                                4.886962393513272e-5,
                            ],
                            alpha=0.1)
        # Ensure that we do not have excessive memory allocations
        # (e.g., from type instabilities)
        let
            t = sol.t[end]
            u_ode = sol.u[end]
            du_ode = similar(u_ode)
            @test (@allocated Trixi.rhs!(du_ode, u_ode, semi, t)) < 1000
        end
    end

    @trixi_testset "elixir_euler_source_terms_rotated.jl with α = 0.2 * pi" begin
        @test_trixi_include(joinpath(EXAMPLES_DIR,
                                     "elixir_euler_source_terms_rotated.jl"),
                            # Expected errors differ only slightly from elixir_euler_source_terms!
                            l2=[
                                9.32127973957391e-7,
                                8.477824799744325e-7,
                                1.8175286311402784e-6,
                                4.824562453521076e-6,
                            ],
                            linf=[
                                9.576898420737834e-6,
                                5.057704352218195e-6,
                                1.635260719945464e-5,
                                4.886978754825577e-5,
                            ],
                            alpha=0.2 * pi)
        # Ensure that we do not have excessive memory allocations
        # (e.g., from type instabilities)
        let
            t = sol.t[end]
            u_ode = sol.u[end]
            du_ode = similar(u_ode)
            @test (@allocated Trixi.rhs!(du_ode, u_ode, semi, t)) < 1000
        end
    end

    @trixi_testset "elixir_euler_source_terms_rotated.jl with α = 0.5 * pi" begin
        @test_trixi_include(joinpath(EXAMPLES_DIR,
                                     "elixir_euler_source_terms_rotated.jl"),
                            # Expected errors are exactly the same as in elixir_euler_source_terms!
                            l2=[
                                9.321181253186009e-7,
                                1.4181210743438511e-6,
                                1.4181210743487851e-6,
                                4.824553091276693e-6,
                            ],
                            linf=[
                                9.577246529612893e-6,
                                1.1707525976012434e-5,
                                1.1707525976456523e-5,
                                4.8869615580926506e-5,
                            ],
                            alpha=0.5 * pi)
        # Ensure that we do not have excessive memory allocations
        # (e.g., from type instabilities)
        let
            t = sol.t[end]
            u_ode = sol.u[end]
            du_ode = similar(u_ode)
            @test (@allocated Trixi.rhs!(du_ode, u_ode, semi, t)) < 1000
        end
    end
end

@trixi_testset "elixir_euler_source_terms_parallelogram.jl" begin
    @test_trixi_include(joinpath(EXAMPLES_DIR,
                                 "elixir_euler_source_terms_parallelogram.jl"),
                        l2=[
                            1.1167802955144833e-5,
                            1.0805775514153104e-5,
                            1.953188337010932e-5,
                            5.5033856574857146e-5,
                        ],
                        linf=[
                            8.297006495561199e-5,
                            8.663281475951301e-5,
                            0.00012264160606778596,
                            0.00041818802502024965,
                        ])
    # Ensure that we do not have excessive memory allocations
    # (e.g., from type instabilities)
    let
        t = sol.t[end]
        u_ode = sol.u[end]
        du_ode = similar(u_ode)
        @test (@allocated Trixi.rhs!(du_ode, u_ode, semi, t)) < 1000
    end
end

@trixi_testset "elixir_euler_source_terms_waving_flag.jl" begin
    @test_trixi_include(joinpath(EXAMPLES_DIR,
                                 "elixir_euler_source_terms_waving_flag.jl"),
                        l2=[
                            2.991891317562739e-5,
                            3.6063177168283174e-5,
                            2.7082941743640572e-5,
                            0.00011414695350996946,
                        ],
                        linf=[
                            0.0002437454930492855,
                            0.0003438936171968887,
                            0.00024217622945688078,
                            0.001266380414757684,
                        ])
    # Ensure that we do not have excessive memory allocations
    # (e.g., from type instabilities)
    let
        t = sol.t[end]
        u_ode = sol.u[end]
        du_ode = similar(u_ode)
        @test (@allocated Trixi.rhs!(du_ode, u_ode, semi, t)) < 1000
    end
end

@trixi_testset "elixir_euler_free_stream.jl" begin
    @test_trixi_include(joinpath(EXAMPLES_DIR, "elixir_euler_free_stream.jl"),
                        l2=[
                            2.063350241405049e-15,
                            1.8571016296925367e-14,
                            3.1769447886391905e-14,
                            1.4104095258528071e-14,
                        ],
                        linf=[
                            1.9539925233402755e-14,
                            2.9791447087035294e-13,
                            6.502853810985698e-13,
                            2.7000623958883807e-13,
                        ],
                        atol=7.0e-13)
    # Ensure that we do not have excessive memory allocations
    # (e.g., from type instabilities)
    let
        t = sol.t[end]
        u_ode = sol.u[end]
        du_ode = similar(u_ode)
        @test (@allocated Trixi.rhs!(du_ode, u_ode, semi, t)) < 1000
    end
end

@trixi_testset "elixir_euler_free_stream.jl with FluxRotated(flux_lax_friedrichs)" begin
    @test_trixi_include(joinpath(EXAMPLES_DIR, "elixir_euler_free_stream.jl"),
                        surface_flux=FluxRotated(flux_lax_friedrichs),
                        l2=[
                            2.063350241405049e-15,
                            1.8571016296925367e-14,
                            3.1769447886391905e-14,
                            1.4104095258528071e-14,
                        ],
                        linf=[
                            1.9539925233402755e-14,
                            2.9791447087035294e-13,
                            6.502853810985698e-13,
                            2.7000623958883807e-13,
                        ],
                        atol=7.0e-13)
    # Ensure that we do not have excessive memory allocations
    # (e.g., from type instabilities)
    let
        t = sol.t[end]
        u_ode = sol.u[end]
        du_ode = similar(u_ode)
        @test (@allocated Trixi.rhs!(du_ode, u_ode, semi, t)) < 1000
    end
end

@trixi_testset "elixir_euler_source_terms_nonperiodic.jl" begin
    @test_trixi_include(joinpath(EXAMPLES_DIR,
                                 "elixir_euler_source_terms_nonperiodic.jl"),
                        l2=[
                            2.259440511901724e-6,
                            2.3188881559075347e-6,
                            2.3188881559568146e-6,
                            6.332786324137878e-6,
                        ],
                        linf=[
                            1.4987382622067003e-5,
                            1.918201192063762e-5,
                            1.918201192019353e-5,
                            6.052671713430158e-5,
                        ])
    # Ensure that we do not have excessive memory allocations
    # (e.g., from type instabilities)
    let
        t = sol.t[end]
        u_ode = sol.u[end]
        du_ode = similar(u_ode)
        @test (@allocated Trixi.rhs!(du_ode, u_ode, semi, t)) < 1000
    end
end

@trixi_testset "elixir_euler_ec.jl" begin
    @test_trixi_include(joinpath(EXAMPLES_DIR, "elixir_euler_ec.jl"),
                        l2=[
                            0.03774907669925568,
                            0.02845190575242045,
                            0.028262802829412605,
                            0.13785915638851698,
                        ],
                        linf=[
                            0.3368296929764073,
                            0.27644083771519773,
                            0.27990039685141377,
                            1.1971436487402016,
                        ],
                        tspan=(0.0, 0.3))
    # Ensure that we do not have excessive memory allocations
    # (e.g., from type instabilities)
    let
        t = sol.t[end]
        u_ode = sol.u[end]
        du_ode = similar(u_ode)
        @test (@allocated Trixi.rhs!(du_ode, u_ode, semi, t)) < 1000
    end
end

@trixi_testset "elixir_euler_sedov.jl" begin
    @test_trixi_include(joinpath(EXAMPLES_DIR, "elixir_euler_sedov.jl"),
                        l2=[
                            3.69856202e-01,
                            2.35242180e-01,
                            2.41444928e-01,
                            1.28807120e+00,
                        ],
                        linf=[
                            1.82786223e+00,
                            1.30452904e+00,
                            1.40347257e+00,
                            6.21791658e+00,
                        ],
                        tspan=(0.0, 0.3))
    # Ensure that we do not have excessive memory allocations
    # (e.g., from type instabilities)
    let
        t = sol.t[end]
        u_ode = sol.u[end]
        du_ode = similar(u_ode)
        @test (@allocated Trixi.rhs!(du_ode, u_ode, semi, t)) < 1000
    end
end

@trixi_testset "elixir_euler_rayleigh_taylor_instability.jl" begin
    @test_trixi_include(joinpath(EXAMPLES_DIR,
                                 "elixir_euler_rayleigh_taylor_instability.jl"),
                        l2=[
                            0.06365630381017849,
                            0.007166887387738937,
                            0.002878708825497772,
                            0.010247678114070121,
                        ],
                        linf=[
                            0.4799214336153155,
                            0.024595483032220266,
                            0.02059808120543466,
                            0.03190756362943725,
                        ],
                        cells_per_dimension=(8, 8),
                        tspan=(0.0, 0.3))
    # Ensure that we do not have excessive memory allocations
    # (e.g., from type instabilities)
    let
        t = sol.t[end]
        u_ode = sol.u[end]
        du_ode = similar(u_ode)
        @test (@allocated Trixi.rhs!(du_ode, u_ode, semi, t)) < 1000
    end
end

@trixi_testset "elixir_eulerpolytropic_convergence.jl" begin
    @test_trixi_include(joinpath(EXAMPLES_DIR, "elixir_eulerpolytropic_convergence.jl"),
                        l2=[
                            0.0016688820596537988,
                            0.0025921681885685425,
                            0.003280950351435014,
                        ],
                        linf=[
                            0.010994679664394269,
                            0.01331197845637,
                            0.020080117011346488,
                        ])
    # Ensure that we do not have excessive memory allocations
    # (e.g., from type instabilities)
    let
        t = sol.t[end]
        u_ode = sol.u[end]
        du_ode = similar(u_ode)
        @test (@allocated Trixi.rhs!(du_ode, u_ode, semi, t)) < 1000
    end
end

@trixi_testset "elixir_eulerpolytropic_convergence.jl: HLL(Davis)" begin
    @test_trixi_include(joinpath(EXAMPLES_DIR, "elixir_eulerpolytropic_convergence.jl"),
                        solver=DGSEM(polydeg = 3,
                                     surface_flux = FluxHLL(min_max_speed_davis),
                                     volume_integral = VolumeIntegralFluxDifferencing(volume_flux)),
                        l2=[
                            0.0016689832177644243, 0.0025920263793104445,
                            0.003281074494629298,
                        ],
                        linf=[
                            0.01099488320190023, 0.013309526619350365,
                            0.02008032661117909,
                        ])
    # Ensure that we do not have excessive memory allocations
    # (e.g., from type instabilities)
    let
        t = sol.t[end]
        u_ode = sol.u[end]
        du_ode = similar(u_ode)
        @test (@allocated Trixi.rhs!(du_ode, u_ode, semi, t)) < 1000
    end
end

@trixi_testset "elixir_eulerpolytropic_ec.jl" begin
    @test_trixi_include(joinpath(EXAMPLES_DIR, "elixir_eulerpolytropic_ec.jl"),
                        l2=[
                            0.03647890611450939,
                            0.025284915444045052,
                            0.025340697771609126,
                        ],
                        linf=[
                            0.32516731565355583,
                            0.37509762516540046,
                            0.29812843284727336,
                        ])
    # Ensure that we do not have excessive memory allocations
    # (e.g., from type instabilities)
    let
        t = sol.t[end]
        u_ode = sol.u[end]
        du_ode = similar(u_ode)
        @test (@allocated Trixi.rhs!(du_ode, u_ode, semi, t)) < 1000
    end
end

@trixi_testset "elixir_eulerpolytropic_isothermal_wave.jl" begin
    @test_trixi_include(joinpath(EXAMPLES_DIR,
                                 "elixir_eulerpolytropic_isothermal_wave.jl"),
                        l2=[
                            0.004998778491726366,
                            0.004998916000294425,
                            9.259136963058664e-17,
                        ],
                        linf=[
                            0.010001103673834888,
                            0.010051165098399503,
                            7.623942913643681e-16,
                        ])
    # Ensure that we do not have excessive memory allocations
    # (e.g., from type instabilities)
    let
        t = sol.t[end]
        u_ode = sol.u[end]
        du_ode = similar(u_ode)
        @test (@allocated Trixi.rhs!(du_ode, u_ode, semi, t)) < 1000
    end
end

@trixi_testset "elixir_eulerpolytropic_wave.jl" begin
    @test_trixi_include(joinpath(EXAMPLES_DIR, "elixir_eulerpolytropic_wave.jl"),
                        l2=[
                            0.23642682112204072,
                            0.20904264390331334,
                            8.174982691297391e-17,
                        ],
                        linf=[
                            0.4848250368349989,
                            0.253350873815695,
                            4.984552457753618e-16,
                        ])
    # Ensure that we do not have excessive memory allocations
    # (e.g., from type instabilities)
    let
        t = sol.t[end]
        u_ode = sol.u[end]
        du_ode = similar(u_ode)
        @test (@allocated Trixi.rhs!(du_ode, u_ode, semi, t)) < 1000
    end
end

@trixi_testset "elixir_hypdiff_nonperiodic.jl" begin
    @test_trixi_include(joinpath(EXAMPLES_DIR, "elixir_hypdiff_nonperiodic.jl"),
                        l2=[0.8799744480157664, 0.8535008397034816, 0.7851383019164209],
                        linf=[1.0771947577311836, 1.9143913544309838, 2.149549109115789],
                        tspan=(0.0, 0.1),
                        coverage_override=(polydeg = 3,)) # Prevent long compile time in CI
    # Ensure that we do not have excessive memory allocations
    # (e.g., from type instabilities)
    let
        t = sol.t[end]
        u_ode = sol.u[end]
        du_ode = similar(u_ode)
        @test (@allocated Trixi.rhs!(du_ode, u_ode, semi, t)) < 15000
    end
end

@trixi_testset "elixir_hypdiff_harmonic_nonperiodic.jl" begin
    @test_trixi_include(joinpath(EXAMPLES_DIR,
                                 "elixir_hypdiff_harmonic_nonperiodic.jl"),
                        l2=[
                            0.19357947606509474,
                            0.47041398037626814,
                            0.4704139803762686,
                        ],
                        linf=[
                            0.35026352556630114,
                            0.8344372248051408,
                            0.8344372248051408,
                        ],
                        tspan=(0.0, 0.1),
                        coverage_override=(polydeg = 3,)) # Prevent long compile time in CI
    # Ensure that we do not have excessive memory allocations
    # (e.g., from type instabilities)
    let
        t = sol.t[end]
        u_ode = sol.u[end]
        du_ode = similar(u_ode)
        @test (@allocated Trixi.rhs!(du_ode, u_ode, semi, t)) < 1000
    end
end

@trixi_testset "elixir_mhd_ec.jl" begin
    @test_trixi_include(joinpath(EXAMPLES_DIR, "elixir_mhd_ec.jl"),
                        l2=[0.04937480811868297, 0.06117033019988596,
                            0.060998028674664716, 0.03155145889799417,
                            0.2319175391388658, 0.02476283192966346,
                            0.024483244374818587, 0.035439957899127385,
                            0.0016022148194667542],
                        linf=[0.24749024430983746, 0.2990608279625713,
                            0.3966937932860247, 0.22265033744519683,
                            0.9757376320946505, 0.12123736788315098,
                            0.12837436699267113, 0.17793825293524734,
                            0.03460761690059514],
                        tspan=(0.0, 0.3))
    # Ensure that we do not have excessive memory allocations
    # (e.g., from type instabilities)
    let
        t = sol.t[end]
        u_ode = sol.u[end]
        du_ode = similar(u_ode)
        @test (@allocated Trixi.rhs!(du_ode, u_ode, semi, t)) < 1000
    end
end

@trixi_testset "elixir_mhd_alfven_wave.jl" begin
    @test_trixi_include(joinpath(EXAMPLES_DIR, "elixir_mhd_alfven_wave.jl"),
                        l2=[0.02890769490562535, 0.0062599448721613205,
                            0.005650300017676721, 0.007334415940022972,
                            0.00490446035599909, 0.007202284100220619,
                            0.007003258686714405, 0.006734267830082687,
                            0.004253003868791559],
                        linf=[0.17517380432288565, 0.06197353710696667,
                            0.038494840938641646, 0.05293345499813148,
                            0.03817506476831778, 0.042847170999492534,
                            0.03761563456810613, 0.048184237474911844,
                            0.04114666955364693],
                        tspan=(0.0, 1.0))
    # Ensure that we do not have excessive memory allocations
    # (e.g., from type instabilities)
    let
        t = sol.t[end]
        u_ode = sol.u[end]
        du_ode = similar(u_ode)
        @test (@allocated Trixi.rhs!(du_ode, u_ode, semi, t)) < 1000
    end
end

@trixi_testset "elixir_shallowwater_source_terms.jl" begin
    @test_trixi_include(joinpath(EXAMPLES_DIR, "elixir_shallowwater_source_terms.jl"),
                        l2=[
                            0.0017285599436729316,
                            0.025584610912606776,
                            0.028373834961180594,
                            6.274146767730866e-5,
                        ],
                        linf=[
                            0.012972309788264802,
                            0.108283714215621,
                            0.15831585777928936,
                            0.00018196759554722775,
                        ],
                        tspan=(0.0, 0.05))
    # Ensure that we do not have excessive memory allocations
    # (e.g., from type instabilities)
    let
        t = sol.t[end]
        u_ode = sol.u[end]
        du_ode = similar(u_ode)
        @test (@allocated Trixi.rhs!(du_ode, u_ode, semi, t)) < 1000
    end
end

@trixi_testset "elixir_shallowwater_well_balanced.jl" begin
    @test_trixi_include(joinpath(EXAMPLES_DIR, "elixir_shallowwater_well_balanced.jl"),
                        l2=[
                            0.7920927046419308,
                            9.92129670988898e-15,
                            1.0118635033124588e-14,
                            0.7920927046419308,
                        ],
                        linf=[
                            2.408429868800133,
                            5.5835419986809516e-14,
                            5.448874313931364e-14,
                            2.4084298688001335,
                        ],
                        tspan=(0.0, 0.25))
    # Ensure that we do not have excessive memory allocations
    # (e.g., from type instabilities)
    let
        t = sol.t[end]
        u_ode = sol.u[end]
        du_ode = similar(u_ode)
        @test (@allocated Trixi.rhs!(du_ode, u_ode, semi, t)) < 1000
    end
end

@trixi_testset "elixir_shallowwater_well_balanced_wet_dry.jl" begin
    @test_trixi_include(joinpath(EXAMPLES_DIR,
                                 "elixir_shallowwater_well_balanced_wet_dry.jl"),
                        l2=[
                            0.019731646454942086,
                            1.0694532773278277e-14,
                            1.1969913383405568e-14,
                            0.0771517260037954,
                        ],
                        linf=[
                            0.4999999999998892,
                            6.067153702623552e-14,
                            4.4849667259339357e-14,
                            1.9999999999999993,
                        ],
                        tspan=(0.0, 0.25))
    # Ensure that we do not have excessive memory allocations
    # (e.g., from type instabilities)
    let
        t = sol.t[end]
        u_ode = sol.u[end]
        du_ode = similar(u_ode)
        @test (@allocated Trixi.rhs!(du_ode, u_ode, semi, t)) < 1000
    end
end

@trixi_testset "elixir_shallowwater_conical_island.jl" begin
    @test_trixi_include(joinpath(EXAMPLES_DIR, "elixir_shallowwater_conical_island.jl"),
                        l2=[
                            0.04593154164306353,
                            0.1644534881916908,
                            0.16445348819169076,
                            0.0011537702354532122,
                        ],
                        linf=[
                            0.21100717610846442,
                            0.9501592344310412,
                            0.950159234431041,
                            0.021790250683516296,
                        ],
                        tspan=(0.0, 0.025))
    # Ensure that we do not have excessive memory allocations
    # (e.g., from type instabilities)
    let
        t = sol.t[end]
        u_ode = sol.u[end]
        du_ode = similar(u_ode)
        @test (@allocated Trixi.rhs!(du_ode, u_ode, semi, t)) < 1000
    end
end

@trixi_testset "elixir_shallowwater_parabolic_bowl.jl" begin
    @test_trixi_include(joinpath(EXAMPLES_DIR, "elixir_shallowwater_parabolic_bowl.jl"),
                        l2=[
                            0.00015285369980313484,
                            1.9536806395943226e-5,
                            9.936906607758672e-5,
                            5.0686313334616055e-15,
                        ],
                        linf=[
                            0.003316119030459211,
                            0.0005075409427972817,
                            0.001986721761060583,
                            4.701794509287538e-14,
                        ],
                        tspan=(0.0, 0.025), cells_per_dimension=(40, 40))
    # Ensure that we do not have excessive memory allocations
    # (e.g., from type instabilities)
    let
        t = sol.t[end]
        u_ode = sol.u[end]
        du_ode = similar(u_ode)
        @test (@allocated Trixi.rhs!(du_ode, u_ode, semi, t)) < 1000
    end
end

@trixi_testset "elixir_mhd_ec_shockcapturing.jl" begin
    @test_trixi_include(joinpath(EXAMPLES_DIR, "elixir_mhd_ec_shockcapturing.jl"),
                        l2=[0.0364192725149364, 0.0426667193422069, 0.04261673001449095,
                            0.025884071405646924,
                            0.16181626564020496, 0.017346518770783536,
                            0.017291573200291104, 0.026856206495339655,
                            0.0007443858043598808],
                        linf=[0.25144373906033013, 0.32881947152723745,
                            0.3053266801502693, 0.20989755319972866,
                            0.9927517314507455, 0.1105172121361323, 0.1257708104676617,
                            0.1628334844841588,
                            0.02624301627479052])
    # Ensure that we do not have excessive memory allocations
    # (e.g., from type instabilities)
    let
        t = sol.t[end]
        u_ode = sol.u[end]
        du_ode = similar(u_ode)
        @test (@allocated Trixi.rhs!(du_ode, u_ode, semi, t)) < 1000
    end
end
end

# Clean up afterwards: delete Trixi.jl output directory
@test_nowarn rm(outdir, recursive = true)

end # module<|MERGE_RESOLUTION|>--- conflicted
+++ resolved
@@ -33,16 +33,6 @@
 
 @trixi_testset "elixir_advection_coupled.jl" begin
     @test_trixi_include(joinpath(EXAMPLES_DIR, "elixir_advection_coupled.jl"),
-<<<<<<< HEAD
-      l2   = [0.3495477674652473, 0.3472339065154432],
-      linf = [0.5569080960939969, 0.537610538307045],
-      coverage_override = (maxiters=10^5,))
-
-    @testset "analysis_callback(sol) for AnalysisCallbackCoupled" begin
-      errors = analysis_callback(sol)
-      @test errors.l2   ≈ [0.3495477674652473, 0.3472339065154432] rtol=1.0e-4
-      @test errors.linf ≈ [0.5569080960939969, 0.537610538307045] rtol=1.0e-4
-=======
                         l2=[7.816742843181738e-6, 7.816742843196112e-6],
                         linf=[6.314906965543265e-5, 6.314906965410039e-5],
                         coverage_override=(maxiters = 10^5,))
@@ -59,7 +49,6 @@
             du_ode = similar(u_ode)
             @test (@allocated Trixi.rhs!(du_ode, u_ode, semi, t)) < 1000
         end
->>>>>>> 004bc84c
     end
 end
 
